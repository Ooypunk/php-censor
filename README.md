[![PHP Censor](http://ci.php-censor.info/build-status/image/2?branch=master&label=PHPCensor&style=flat-square)](http://ci.php-censor.info/build-status/view/2?branch=master)
[![Travis CI](https://img.shields.io/travis/php-censor/php-censor/master.svg?label=TravisCI&style=flat-square)](https://travis-ci.org/php-censor/php-censor?branch=master)
[![SensioLabs Insight](https://img.shields.io/sensiolabs/i/26f28bee-a861-45b2-bc18-ed2ac7defd22.svg?label=Insight&style=flat-square)](https://insight.sensiolabs.com/projects/26f28bee-a861-45b2-bc18-ed2ac7defd22)
[![Codecov](https://img.shields.io/codecov/c/github/php-censor/php-censor.svg?label=Codecov&style=flat-square)](https://codecov.io/gh/php-censor/php-censor)
[![Latest Version](https://img.shields.io/packagist/v/php-censor/php-censor.svg?label=Version&style=flat-square)](https://packagist.org/packages/php-censor/php-censor)
[![Total downloads](https://img.shields.io/packagist/dt/php-censor/php-censor.svg?label=Downloads&style=flat-square)](https://packagist.org/packages/php-censor/php-censor)
[![License](https://img.shields.io/packagist/l/php-censor/php-censor.svg?label=License&style=flat-square)](https://packagist.org/packages/php-censor/php-censor)
   
   
<p align="center">
    <img width="500" height="auto" src="docs/images/php-censor-black.png" alt="PHP Censor" />
</p>
   
   
**PHP Censor** is a open source self-hosted continuous integration server for PHP projects 
([PHPCI](https://www.phptesting.org) fork). [Official twitter @php_censor](https://twitter.com/php_censor).

Actual PHP Censor versions and release branches:

| Version            | Branch         | Status                            | Minimal PHP Version |
| :----------------- | :------------- | :-------------------------------- | :------------------ |
| `1.0`              | `release-1.0`  | Current stable version            | `5.6`               |
| `1.1`              | `master`       | Future stable minor version (WIP) | `5.6`               |

[![Dashboard](docs/screenshots/dashboard.png)](docs/screenshots/dashboard.png)

More [screenshots](docs/en/screenshots.md).

* [System requirements](#system-requirements)
* [Features](#features)
* [Changelog](#changelog)
* [Roadmap](#roadmap)
* [Installing](#installing)
* [Installing via Docker](#installing-via-docker)
* [Updating](#updating)
* [Configuring project](#configuring-project)
* [Migrations](#migrations)
* [Tests](#tests)
* [Documentation](#documentation)
* [License](#license)

## System requirements

* Unix-like OS (**Windows isn't supported**);

* PHP 5.6+ (with OpenSSL support and enabled functions: `exec()`, `shell_exec()` and `proc_open()`);

* Web-server (Nginx or Apache2);

* Database (MySQL/MariaDB or PostgreSQL);

* Beanstalkd queue;

## Features

* Clone project from [GitHub](docs/en/sources/github.md), [Bitbucket](docs/en/sources/bitbucket.md) (Git/Hg), 
[GitLab](docs/en/sources/gitlab.md), [Git](docs/en/sources/git.md), Hg (Mercurial), SVN (Subversion) or from local 
directory;

* Set up and tear down database tests for [PostgreSQL](docs/en/plugins/pgsql.md), [MySQL](docs/en/plugins/mysql.md) or 
[SQLite](docs/en/plugins/sqlite.md);

* Install [Composer](docs/en/plugins/composer.md) dependencies;

* Run tests for PHPUnit, Atoum, Behat, Codeception and PHPSpec;

* Check code via Lint, PHPParallelLint, Pdepend, PHPCodeSniffer, PHPCpd, PHPCsFixer, PHPDocblockChecker, PHPLoc, 
PHPMessDetector, PHPTalLint and TechnicalDebt;

* Run through any combination of the other [supported plugins](docs/en/README.md#plugins), including Campfire, 
CleanBuild, CopyBuild, Deployer, Env, Git, Grunt, Gulp, PackageBuild, Phar, Phing, Shell and Wipe;

* Send notifications on Email, XMPP, Slack, IRC, Flowdock, HipChat and 
[Telegram](https://github.com/LEXASOFT/PHP-Censor-Telegram-Plugin);

* Use your LDAP-server for authentication;

## Changelog

[Versions changelog](ROADMAP.md).

## Roadmap

[PHP Censor roadmap](ROADMAP.md).

## Installing

* Go to the directory in which you want to install PHP Censor, for example: `/var/www`:

```bash
cd /var/www
```

* Create project by Composer:

```bash
composer create-project \
    php-censor/php-censor \
    php-censor.local \
    --keep-vcs
```

Or download [latest archive](https://github.com/php-censor/php-censor/releases/latest) from GitHub, unzip it and run 
`composer install`.

* Create empty database for application (MySQL/MariaDB or PostgreSQL);

* Install Beanstalkd Queue (Optional, if you are going to use queue with Worker):

```bash
# For Debian-based
aptitude install beanstalkd
```

* Install PHP Censor itself:

```bash
cd ./php-censor.local

# Interactive installation
./bin/console php-censor:install

# Non-interactive installation
<<<<<<< HEAD
./bin/console php-censor:install --url='http://php-censor.local' --db-type=pgsql --db-host=localhost --db-pgsql-sslmode=prefer --db-name=php-censor --db-user=php-censor --db-password=php-censor --db-port=null --admin-name=admin --admin-password=admin --admin-email='admin@php-censor.local' --queue-use=1 --queue-host=localhost --queue-name=php-censor
=======
./bin/console php-censor:install \
    --url='http://php-censor.local' \
    --db-type=pgsql \
    --db-host=localhost \
    --db-name=php-censor \
    --db-user=php-censor \
    --db-password=php-censor \
    --db-port=null \
    --admin-name=admin \
    --admin-password=admin \
    --admin-email='admin@php-censor.local' \
    --queue-use=1 \
    --queue-host=localhost \
    --queue-port=11300 \
    --queue-name=php-censor
>>>>>>> a92586e2

# Non-interactive installation with prepared config.yml file
./bin/console php-censor:install \
    --config-from-file=yes \
    --admin-name=admin \
    --admin-password=admin \
    --admin-email='admin@php-censor.local'
```

* [Add a virtual host to your web server](docs/en/virtual_host.md), pointing to the `public` directory within your new
PHP Censor directory. You'll need to set up rewrite rules to point all non-existent requests to PHP Censor;

* [Set up the PHP Censor Worker](docs/en/workers/worker.md);

## Installing via Docker

If you want to install PHP Censor as Docker container, you can use 
[php-censor/docker-php-censor](https://github.com/php-censor/docker-php-censor) project.

## Updating

* Go to your PHP Censor directory (to `/var/www/php-censor.local` for example):

    ```bash
    cd /var/www/php-censor.local
    ```

* Pull the latest code from repository by Git (If you want latest `master` branch):

    ```bash
    git checkout master
    git pull -r
    ```

    Or pull latest version:

    ```bash
    git fetch
    git checkout <version>
    ```

* Update the Composer dependencies: `composer install`

* Update the database scheme:

    ```bash
    ./bin/console php-censor-migrations:migrate
    ```

* Restart Supervisord workers (If you use workers and Supervisord):

    ```bash
    sudo supervisorctl status
    sudo supervisorctl restart <worker:worker_00>
    ...
    sudo supervisorctl restart <worker:worker_nn>
    ```
    
    Or restart Systemd workers (If you use workers and Systemd):
    
    ```bash
    sudo systemctl restart <worker@1.service>
    ...
    sudo systemctl restart <worker@n.service>
    ```

## Configuring project

There are several ways to set up the project:

* Add project without any project config (Runs "zero-config" plugins, including: Composer, TechnicalDebt, PHPLoc, 
PHPCpd, PHPCodeSniffer, PHPMessDetector, PHPDocblockChecker, PHPParallelLint, PHPUnit and Codeception);

* Similar to [Travis CI](https://travis-ci.org), to support PHP Censor in your project, you simply need to add a 
`.php-censor.yml` file to the root of your repository;

* Add project config in PHP Censor project page (And it will cancel file config from project repository);

The project config should look something like this:

```yml
setup:
  composer:
    action:    "install"
    directory: "."
test:
  php_unit:
    config: "phpunit.xml"
  php_mess_detector:
    allow_failures: true
  php_code_sniffer:
    standard: "PSR2"
  php_cpd:
    allow_failures: true
complete:
  email:
    default_mailto_address: admin@php-censor.local
```

More details about [configuring project](docs/en/configuring_project.md).

## Migrations

Run to apply latest migrations:

```bash
cd /path/to/php-censor
./bin/console php-censor-migrations:migrate
```

Run to create new migration:

```bash
cd /path/to/php-censor
./bin/console php-censor-migrations:create NewMigrationName
```

## Tests

```bash
cd /path/to/php-censor

./vendor/bin/phpunit --configuration ./phpunit.xml --coverage-html ./tests/runtime/coverage -vvv --colors=always
```

For Phar plugin tests set 'phar.readonly' setting to Off (0) in `php.ini` config. Otherwise tests will be skipped.  

For database B8Framework tests create empty 'b8_test' database on 'localhost' with user/password: `root/<empty>` 
for MySQL and with user/password: `postgres/<empty>` for PostgreSQL (You can change default test user, password and 
database name in `phpunit.xml` config constants). If connection failed tests will be skipped.

## Documentation

[Full PHP Censor documentation](docs/en/README.md).

## License

PHP Censor is open source software licensed under the [BSD-2-Clause license](LICENSE).<|MERGE_RESOLUTION|>--- conflicted
+++ resolved
@@ -121,13 +121,11 @@
 ./bin/console php-censor:install
 
 # Non-interactive installation
-<<<<<<< HEAD
-./bin/console php-censor:install --url='http://php-censor.local' --db-type=pgsql --db-host=localhost --db-pgsql-sslmode=prefer --db-name=php-censor --db-user=php-censor --db-password=php-censor --db-port=null --admin-name=admin --admin-password=admin --admin-email='admin@php-censor.local' --queue-use=1 --queue-host=localhost --queue-name=php-censor
-=======
 ./bin/console php-censor:install \
     --url='http://php-censor.local' \
     --db-type=pgsql \
     --db-host=localhost \
+    --db-pgsql-sslmode=prefer \
     --db-name=php-censor \
     --db-user=php-censor \
     --db-password=php-censor \
@@ -139,7 +137,6 @@
     --queue-host=localhost \
     --queue-port=11300 \
     --queue-name=php-censor
->>>>>>> a92586e2
 
 # Non-interactive installation with prepared config.yml file
 ./bin/console php-censor:install \
