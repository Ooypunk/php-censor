--- conflicted
+++ resolved
@@ -109,24 +109,20 @@
         }
 
         if (!empty($databaseSettings['port'])) {
-<<<<<<< HEAD
             $phinxSettings['environments']['php-censor']['port'] =
-                (integer) $databaseSettings['port'];
+                (int)$databaseSettings['port'];
         }
 
-        if (! empty($databaseSettings['servers']['write'][0]['port'])) {
+        if (!empty($databaseSettings['servers']['write'][0]['port'])) {
             $phinxSettings['environments']['php-censor']['port'] =
-                (integer) $databaseSettings['servers']['write'][0]['port'];
+                (int)$databaseSettings['servers']['write'][0]['port'];
         }
 
-        if (! empty($databaseSettings["type"])
+        if (!empty($databaseSettings["type"])
             && $databaseSettings["type"] === "pgsql"
         ) {
             $phinxSettings['environments']['php-censor']['host'] .=
                 ';sslmode=' . $databaseSettings['servers']['write'][0]['pgsql-sslmode'];
-=======
-            $phinxSettings['environments']['php-censor']['port'] = (int)$databaseSettings['port'];
->>>>>>> ed4ba227
         }
 
         $phinxConfig = new PhinxConfig($phinxSettings);
