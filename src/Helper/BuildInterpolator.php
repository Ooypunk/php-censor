--- conflicted
+++ resolved
@@ -78,64 +78,7 @@
         putenv('PHP_CENSOR_BRANCH=' . $this->interpolationVars['%BRANCH%']);
         putenv('PHP_CENSOR_BRANCH_LINK=' . $this->interpolationVars['%BRANCH_LINK%']);
         putenv('PHP_CENSOR_ENVIRONMENT=' . $this->interpolationVars['%ENVIRONMENT%']);
-<<<<<<< HEAD
-=======
         putenv('PHP_CENSOR_SYSTEM_VERSION=' . $this->interpolationVars['%SYSTEM_VERSION%']);
-
-        /** @deprecated The variables are deprecated and will be deleted in version 2.0. Use the variables '%COMMIT_ID%', '%SHORT_COMMIT_ID%' etc. instead. */
-        $this->interpolationVars['%COMMIT%']       = $this->interpolationVars['%COMMIT_ID%'];
-        $this->interpolationVars['%SHORT_COMMIT%'] = $this->interpolationVars['%SHORT_COMMIT_ID%'];
-        $this->interpolationVars['%COMMIT_EMAIL%'] = $this->interpolationVars['%COMMITTER_EMAIL%'];
-        $this->interpolationVars['%COMMIT_URI%']   = $this->interpolationVars['%COMMIT_LINK%'];
-        $this->interpolationVars['%PROJECT%']      = $this->interpolationVars['%PROJECT_ID%'];
-        $this->interpolationVars['%PROJECT_URI%']  = $this->interpolationVars['%PROJECT_LINK%'];
-        $this->interpolationVars['%BUILD%']        = $this->interpolationVars['%BUILD_ID%'];
-        $this->interpolationVars['%BUILD_URI%']    = $this->interpolationVars['%BUILD_LINK%'];
-        $this->interpolationVars['%BRANCH_URI%']   = $this->interpolationVars['%BRANCH_LINK%'];
-
-        putenv('PHP_CENSOR_COMMIT=' . $this->interpolationVars['%COMMIT_ID%']);
-        putenv('PHP_CENSOR_SHORT_COMMIT=' . $this->interpolationVars['%SHORT_COMMIT_ID%']);
-        putenv('PHP_CENSOR_COMMIT_EMAIL=' . $this->interpolationVars['%COMMITTER_EMAIL%']);
-        putenv('PHP_CENSOR_COMMIT_URI=' . $this->interpolationVars['%COMMIT_LINK%']);
-        putenv('PHP_CENSOR_PROJECT=' . $this->interpolationVars['%PROJECT_ID%']);
-        putenv('PHP_CENSOR_PROJECT_URI=' . $this->interpolationVars['%PROJECT_LINK%']);
-        putenv('PHP_CENSOR_BUILD=' . $this->interpolationVars['%BUILD_ID%']);
-        putenv('PHP_CENSOR_BUILD_URI=' . $this->interpolationVars['%BUILD_LINK%']);
-        putenv('PHP_CENSOR_BRANCH_URI=' . $this->interpolationVars['%BRANCH_LINK%']);
-
-        /** @deprecated This environment variables are deprecated and will be deleted in version 2.0. Use the variables 'PHP_CENSOR_' instead. */
-        $this->interpolationVars['%PHPCI%']                = 1;
-        $this->interpolationVars['%PHPCI_COMMIT%']         = $this->interpolationVars['%COMMIT_ID%'];
-        $this->interpolationVars['%PHPCI_SHORT_COMMIT%']   = $this->interpolationVars['%SHORT_COMMIT_ID%'];
-        $this->interpolationVars['%PHPCI_COMMIT_EMAIL%']   = $this->interpolationVars['%COMMITTER_EMAIL%'];
-        $this->interpolationVars['%PHPCI_COMMIT_MESSAGE%'] = $this->interpolationVars['%COMMIT_MESSAGE%'];
-        $this->interpolationVars['%PHPCI_COMMIT_URI%']     = $this->interpolationVars['%COMMIT_LINK%'];
-        $this->interpolationVars['%PHPCI_PROJECT%']        = $this->interpolationVars['%PROJECT_ID%'];
-        $this->interpolationVars['%PHPCI_PROJECT_TITLE%']  = $this->interpolationVars['%PROJECT_TITLE%'];
-        $this->interpolationVars['%PHPCI_PROJECT_URI%']    = $this->interpolationVars['%PROJECT_LINK%'];
-        $this->interpolationVars['%PHPCI_BUILD%']          = $this->interpolationVars['%BUILD_ID%'];
-        $this->interpolationVars['%PHPCI_BUILD_PATH%']     = $this->interpolationVars['%BUILD_PATH%'];
-        $this->interpolationVars['%PHPCI_BUILD_URI%']      = $this->interpolationVars['%BUILD_LINK%'];
-        $this->interpolationVars['%PHPCI_BRANCH%']         = $this->interpolationVars['%BRANCH%'];
-        $this->interpolationVars['%PHPCI_BRANCH_URI%']     = $this->interpolationVars['%BRANCH_LINK%'];
-        $this->interpolationVars['%PHPCI_ENVIRONMENT%']    = $this->interpolationVars['%ENVIRONMENT%'];
-
-        putenv('PHPCI=1');
-        putenv('PHPCI_COMMIT=' . $this->interpolationVars['%COMMIT_ID%']);
-        putenv('PHPCI_SHORT_COMMIT=' . $this->interpolationVars['%SHORT_COMMIT_ID%']);
-        putenv('PHPCI_COMMIT_EMAIL=' . $this->interpolationVars['%COMMITTER_EMAIL%']);
-        putenv('PHPCI_COMMIT_MESSAGE=' . $this->interpolationVars['%COMMIT_MESSAGE%']);
-        putenv('PHPCI_COMMIT_URI=' . $this->interpolationVars['%COMMIT_LINK%']);
-        putenv('PHPCI_PROJECT=' . $this->interpolationVars['%PROJECT_ID%']);
-        putenv('PHPCI_PROJECT_TITLE=' . $this->interpolationVars['%PROJECT_TITLE%']);
-        putenv('PHPCI_PROJECT_URI=' . $this->interpolationVars['%PROJECT_LINK%']);
-        putenv('PHPCI_BUILD=' . $this->interpolationVars['%BUILD_ID%']);
-        putenv('PHPCI_BUILD_PATH=' . $this->interpolationVars['%BUILD_PATH%']);
-        putenv('PHPCI_BUILD_URI=' . $this->interpolationVars['%BUILD_LINK%']);
-        putenv('PHPCI_BRANCH=' . $this->interpolationVars['%BRANCH%']);
-        putenv('PHPCI_BRANCH_URI=' . $this->interpolationVars['%BRANCH_LINK%']);
-        putenv('PHPCI_ENVIRONMENT=' . $this->interpolationVars['%ENVIRONMENT%']);
->>>>>>> 6660a395
     }
 
     /**
