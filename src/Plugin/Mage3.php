--- conflicted
+++ resolved
@@ -36,28 +36,7 @@
     {
         parent::__construct($builder, $build, $options);
 
-<<<<<<< HEAD
-        $this->executable = $this->builder->findBinary(['mage', 'mage.phar']);
-=======
-        $config = $builder->getSystemConfig('mage3');
-        /** @deprecated Section "mage3" in the global application config is deprecated and will be deleted in version 2.0. Use the plugin option "binary_path" and "binary_name" instead. */
-        if (!empty($config['bin'])) {
-            $this->builder->logWarning(
-                '[DEPRECATED] Section "mage3" in the global application config is deprecated and will be deleted in version 2.0. Use the plugin option "binary_path" and "binary_name" instead.'
-            );
-
-            $this->executable = $config['bin'];
-        /** @deprecated Option "bin" is deprecated and will be deleted in version 2.0. Use the option "binary_path" and "binary_name" instead. */
-        } elseif (isset($options['bin'])) {
-            $this->builder->logWarning(
-                '[DEPRECATED] Option "bin" is deprecated and will be deleted in version 2.0. Use the option "binary_path" and "binary_name" instead.'
-            );
-
-            $this->executable = $builder->interpolate($options['bin']);
-        } else {
-            $this->executable = $this->findBinary(['mage', 'mage.phar']);
-        }
->>>>>>> 1de83bff
+        $this->executable = $this->findBinary(['mage', 'mage.phar']);
 
         if (isset($options['env'])) {
             $this->mageEnv = $builder->interpolate($options['env']);
