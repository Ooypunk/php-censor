--- conflicted
+++ resolved
@@ -129,15 +129,8 @@
             'required_lines_coverage' => 60,
         ];
 
-<<<<<<< HEAD
-        /** @var PHPUnit_Framework_MockObject_MockBuilder|PhpUnit $mockPlugin */
-        $mockPlugin = $this->getPluginBuilder($options)
-            ->setMethods(['extractCoverage', 'processResults'])
-            ->getMock();
-=======
         $mockPlugin = $this->getPluginBuilder($options)->setMethods(['extractCoverage', 'executePhpUnitCommand'])->getMock();
         $mockPlugin->expects($this->once())->method('executePhpUnitCommand')->willReturn(true);
->>>>>>> 304e7909
         $mockPlugin->expects($this->once())->method('extractCoverage')->willReturn([
             'classes' => '100.00',
             'methods' => '100.00',
