{
    "_readme": [
        "This file locks the dependencies of your project to a known state",
        "Read more about it at https://getcomposer.org/doc/01-basic-usage.md#installing-dependencies",
        "This file is @generated automatically"
    ],
<<<<<<< HEAD
    "content-hash": "842a50f640725a26e5987c7cd724475e",
=======
    "content-hash": "3fb38fc2a6a57e4eaf87c75f9ce4e1eb",
>>>>>>> 47ed7913
    "packages": [
        {
            "name": "behat/gherkin",
            "version": "v4.4.5",
            "source": {
                "type": "git",
                "url": "https://github.com/Behat/Gherkin.git",
                "reference": "5c14cff4f955b17d20d088dec1bde61c0539ec74"
            },
            "dist": {
                "type": "zip",
                "url": "https://api.github.com/repos/Behat/Gherkin/zipball/5c14cff4f955b17d20d088dec1bde61c0539ec74",
                "reference": "5c14cff4f955b17d20d088dec1bde61c0539ec74",
                "shasum": ""
            },
            "require": {
                "php": ">=5.3.1"
            },
            "require-dev": {
                "phpunit/phpunit": "~4.5|~5",
                "symfony/phpunit-bridge": "~2.7|~3",
                "symfony/yaml": "~2.3|~3"
            },
            "suggest": {
                "symfony/yaml": "If you want to parse features, represented in YAML files"
            },
            "type": "library",
            "extra": {
                "branch-alias": {
                    "dev-master": "4.4-dev"
                }
            },
            "autoload": {
                "psr-0": {
                    "Behat\\Gherkin": "src/"
                }
            },
            "notification-url": "https://packagist.org/downloads/",
            "license": [
                "MIT"
            ],
            "authors": [
                {
                    "name": "Konstantin Kudryashov",
                    "email": "ever.zet@gmail.com",
                    "homepage": "http://everzet.com"
                }
            ],
            "description": "Gherkin DSL parser for PHP 5.3",
            "homepage": "http://behat.org/",
            "keywords": [
                "BDD",
                "Behat",
                "Cucumber",
                "DSL",
                "gherkin",
                "parser"
            ],
            "time": "2016-10-30T11:50:56+00:00"
        },
        {
            "name": "bower-asset/admin-lte",
            "version": "v2.3.11",
            "source": {
                "type": "git",
                "url": "https://github.com/ColorlibHQ/AdminLTE.git",
                "reference": "2be703222af2edcb87e562d3da2299e4352bff8a"
            },
            "dist": {
                "type": "zip",
                "url": "https://api.github.com/repos/ColorlibHQ/AdminLTE/zipball/2be703222af2edcb87e562d3da2299e4352bff8a",
                "reference": "2be703222af2edcb87e562d3da2299e4352bff8a"
            },
            "type": "bower-asset",
            "license": [
                "MIT"
            ]
        },
        {
            "name": "bower-asset/eve-raphael",
            "version": "v0.5.0",
            "source": {
                "type": "git",
                "url": "git@github.com:tomasAlabes/eve.git",
                "reference": "93132d5d47a0ce31dbd1b75208b1d4c0e2ad81e8"
            },
            "dist": {
                "type": "zip",
                "url": "https://api.github.com/repos/tomasAlabes/eve/zipball/93132d5d47a0ce31dbd1b75208b1d4c0e2ad81e8",
                "reference": "93132d5d47a0ce31dbd1b75208b1d4c0e2ad81e8"
            },
            "type": "bower-asset",
            "license": [
                "MIT"
            ]
        },
        {
            "name": "bower-asset/font-awesome",
            "version": "v4.7.0",
            "source": {
                "type": "git",
                "url": "https://github.com/FortAwesome/Font-Awesome.git",
                "reference": "a8386aae19e200ddb0f6845b5feeee5eb7013687"
            },
            "dist": {
                "type": "zip",
                "url": "https://api.github.com/repos/FortAwesome/Font-Awesome/zipball/a8386aae19e200ddb0f6845b5feeee5eb7013687",
                "reference": "a8386aae19e200ddb0f6845b5feeee5eb7013687"
            },
            "type": "bower-asset",
            "license": [
                "OFL-1.1",
                "MIT",
                "CC-BY-3.0"
            ]
        },
        {
            "name": "bower-asset/ionicons",
            "version": "v2.0.1",
            "source": {
                "type": "git",
                "url": "git@github.com:driftyco/ionicons.git",
                "reference": "ecb4b806831005c25b97ed9089fbb1d7dcc0879c"
            },
            "dist": {
                "type": "zip",
                "url": "https://api.github.com/repos/driftyco/ionicons/zipball/ecb4b806831005c25b97ed9089fbb1d7dcc0879c",
                "reference": "ecb4b806831005c25b97ed9089fbb1d7dcc0879c"
            },
            "type": "bower-asset",
            "license": [
                "MIT"
            ]
        },
        {
            "name": "bower-asset/raphael",
            "version": "v2.2.8",
            "source": {
                "type": "git",
                "url": "git@github.com:DmitryBaranovskiy/raphael.git",
                "reference": "6f9a07d8fb8f54c891450d3e28120ce57fe8d30b"
            },
            "dist": {
                "type": "zip",
                "url": "https://api.github.com/repos/DmitryBaranovskiy/raphael/zipball/6f9a07d8fb8f54c891450d3e28120ce57fe8d30b",
                "reference": "6f9a07d8fb8f54c891450d3e28120ce57fe8d30b"
            },
            "require": {
                "bower-asset/eve-raphael": "0.5.0"
            },
            "type": "bower-asset",
            "license": [
                "MIT"
            ]
        },
        {
            "name": "cakephp/cache",
            "version": "3.8.11",
            "source": {
                "type": "git",
                "url": "https://github.com/cakephp/cache.git",
                "reference": "4c261d241f30cda8c6636cf8a22d01797a89009b"
            },
            "dist": {
                "type": "zip",
                "url": "https://api.github.com/repos/cakephp/cache/zipball/4c261d241f30cda8c6636cf8a22d01797a89009b",
                "reference": "4c261d241f30cda8c6636cf8a22d01797a89009b",
                "shasum": ""
            },
            "require": {
                "cakephp/core": "^3.6.0",
                "php": ">=5.6.0",
                "psr/simple-cache": "^1.0.0"
            },
            "type": "library",
            "autoload": {
                "psr-4": {
                    "Cake\\Cache\\": "."
                }
            },
            "notification-url": "https://packagist.org/downloads/",
            "license": [
                "MIT"
            ],
            "authors": [
                {
                    "name": "CakePHP Community",
                    "homepage": "https://github.com/cakephp/cache/graphs/contributors"
                }
            ],
            "description": "Easy to use Caching library with support for multiple caching backends",
            "homepage": "https://cakephp.org",
            "keywords": [
                "cache",
                "caching",
                "cakephp"
            ],
            "time": "2020-03-02T21:42:14+00:00"
        },
        {
            "name": "cakephp/collection",
            "version": "3.8.11",
            "source": {
                "type": "git",
                "url": "https://github.com/cakephp/collection.git",
                "reference": "013e9d02552c56d737a6bff91e59544c735efed7"
            },
            "dist": {
                "type": "zip",
                "url": "https://api.github.com/repos/cakephp/collection/zipball/013e9d02552c56d737a6bff91e59544c735efed7",
                "reference": "013e9d02552c56d737a6bff91e59544c735efed7",
                "shasum": ""
            },
            "require": {
                "php": ">=5.6.0"
            },
            "type": "library",
            "autoload": {
                "psr-4": {
                    "Cake\\Collection\\": "."
                },
                "files": [
                    "functions.php"
                ]
            },
            "notification-url": "https://packagist.org/downloads/",
            "license": [
                "MIT"
            ],
            "authors": [
                {
                    "name": "CakePHP Community",
                    "homepage": "https://github.com/cakephp/collection/graphs/contributors"
                }
            ],
            "description": "Work easily with arrays and iterators by having a battery of utility traversal methods",
            "homepage": "https://cakephp.org",
            "keywords": [
                "arrays",
                "cakephp",
                "collections",
                "iterators"
            ],
            "time": "2020-01-10T15:24:40+00:00"
        },
        {
            "name": "cakephp/core",
            "version": "3.8.11",
            "source": {
                "type": "git",
                "url": "https://github.com/cakephp/core.git",
                "reference": "16249fa6771663e6649cbdb832f7ff25bf568b84"
            },
            "dist": {
                "type": "zip",
                "url": "https://api.github.com/repos/cakephp/core/zipball/16249fa6771663e6649cbdb832f7ff25bf568b84",
                "reference": "16249fa6771663e6649cbdb832f7ff25bf568b84",
                "shasum": ""
            },
            "require": {
                "cakephp/utility": "^3.6.0",
                "php": ">=5.6.0"
            },
            "suggest": {
                "cakephp/cache": "To use Configure::store() and restore().",
                "cakephp/event": "To use PluginApplicationInterface or plugin applications."
            },
            "type": "library",
            "autoload": {
                "psr-4": {
                    "Cake\\Core\\": "."
                },
                "files": [
                    "functions.php"
                ]
            },
            "notification-url": "https://packagist.org/downloads/",
            "license": [
                "MIT"
            ],
            "authors": [
                {
                    "name": "CakePHP Community",
                    "homepage": "https://github.com/cakephp/core/graphs/contributors"
                }
            ],
            "description": "CakePHP Framework Core classes",
            "homepage": "https://cakephp.org",
            "keywords": [
                "cakephp",
                "core",
                "framework"
            ],
            "time": "2020-01-10T15:24:40+00:00"
        },
        {
            "name": "cakephp/database",
            "version": "3.8.11",
            "source": {
                "type": "git",
                "url": "https://github.com/cakephp/database.git",
                "reference": "100542d4364a6de674c37bb605ac2fce5a8cc0cd"
            },
            "dist": {
                "type": "zip",
                "url": "https://api.github.com/repos/cakephp/database/zipball/100542d4364a6de674c37bb605ac2fce5a8cc0cd",
                "reference": "100542d4364a6de674c37bb605ac2fce5a8cc0cd",
                "shasum": ""
            },
            "require": {
                "cakephp/cache": "^3.6.0",
                "cakephp/core": "^3.6.0",
                "cakephp/datasource": "^3.6.0",
                "cakephp/log": "^3.6.0",
                "php": ">=5.6.0"
            },
            "type": "library",
            "autoload": {
                "psr-4": {
                    "Cake\\Database\\": "."
                }
            },
            "notification-url": "https://packagist.org/downloads/",
            "license": [
                "MIT"
            ],
            "authors": [
                {
                    "name": "CakePHP Community",
                    "homepage": "https://github.com/cakephp/database/graphs/contributors"
                }
            ],
            "description": "Flexible and powerful Database abstraction library with a familiar PDO-like API",
            "homepage": "https://cakephp.org",
            "keywords": [
                "abstraction",
                "cakephp",
                "database",
                "database abstraction",
                "pdo"
            ],
            "time": "2020-02-04T11:23:19+00:00"
        },
        {
            "name": "cakephp/datasource",
            "version": "3.8.11",
            "source": {
                "type": "git",
                "url": "https://github.com/cakephp/datasource.git",
                "reference": "e2fff5bd4adb650d565c853fb25380657e2d1dbb"
            },
            "dist": {
                "type": "zip",
                "url": "https://api.github.com/repos/cakephp/datasource/zipball/e2fff5bd4adb650d565c853fb25380657e2d1dbb",
                "reference": "e2fff5bd4adb650d565c853fb25380657e2d1dbb",
                "shasum": ""
            },
            "require": {
                "cakephp/core": "^3.6.0",
                "php": ">=5.6.0"
            },
            "suggest": {
                "cakephp/cache": "If you decide to use Query caching.",
                "cakephp/collection": "If you decide to use ResultSetInterface.",
                "cakephp/utility": "If you decide to use EntityTrait."
            },
            "type": "library",
            "autoload": {
                "psr-4": {
                    "Cake\\Datasource\\": "."
                }
            },
            "notification-url": "https://packagist.org/downloads/",
            "license": [
                "MIT"
            ],
            "authors": [
                {
                    "name": "CakePHP Community",
                    "homepage": "https://github.com/cakephp/datasource/graphs/contributors"
                }
            ],
            "description": "Provides connection managing and traits for Entities and Queries that can be reused for different datastores",
            "homepage": "https://cakephp.org",
            "keywords": [
                "cakephp",
                "connection management",
                "datasource",
                "entity",
                "query"
            ],
            "time": "2019-11-20T00:00:46+00:00"
        },
        {
            "name": "cakephp/log",
            "version": "3.8.11",
            "source": {
                "type": "git",
                "url": "https://github.com/cakephp/log.git",
                "reference": "2dae5b32430ca89d66c73bd9d568fcf68736eae5"
            },
            "dist": {
                "type": "zip",
                "url": "https://api.github.com/repos/cakephp/log/zipball/2dae5b32430ca89d66c73bd9d568fcf68736eae5",
                "reference": "2dae5b32430ca89d66c73bd9d568fcf68736eae5",
                "shasum": ""
            },
            "require": {
                "cakephp/core": "^3.6.0",
                "php": ">=5.6.0",
                "psr/log": "^1.0.0"
            },
            "type": "library",
            "autoload": {
                "psr-4": {
                    "Cake\\Log\\": "."
                }
            },
            "notification-url": "https://packagist.org/downloads/",
            "license": [
                "MIT"
            ],
            "authors": [
                {
                    "name": "CakePHP Community",
                    "homepage": "https://github.com/cakephp/log/graphs/contributors"
                }
            ],
            "description": "CakePHP logging library with support for multiple different streams",
            "homepage": "https://cakephp.org",
            "keywords": [
                "Streams",
                "cakephp",
                "log",
                "logging"
            ],
            "time": "2020-01-10T15:24:40+00:00"
        },
        {
            "name": "cakephp/utility",
            "version": "3.8.11",
            "source": {
                "type": "git",
                "url": "https://github.com/cakephp/utility.git",
                "reference": "9f121defbff4b5f3691b33de8cb203b8923fc2a4"
            },
            "dist": {
                "type": "zip",
                "url": "https://api.github.com/repos/cakephp/utility/zipball/9f121defbff4b5f3691b33de8cb203b8923fc2a4",
                "reference": "9f121defbff4b5f3691b33de8cb203b8923fc2a4",
                "shasum": ""
            },
            "require": {
                "cakephp/core": "^3.6.0",
                "php": ">=5.6.0"
            },
            "suggest": {
                "ext-intl": "To use Text::transliterate() or Text::slug()",
                "lib-ICU": "To use Text::transliterate() or Text::slug()"
            },
            "type": "library",
            "autoload": {
                "psr-4": {
                    "Cake\\Utility\\": "."
                },
                "files": [
                    "bootstrap.php"
                ]
            },
            "notification-url": "https://packagist.org/downloads/",
            "license": [
                "MIT"
            ],
            "authors": [
                {
                    "name": "CakePHP Community",
                    "homepage": "https://github.com/cakephp/utility/graphs/contributors"
                }
            ],
            "description": "CakePHP Utility classes such as Inflector, String, Hash, and Security",
            "homepage": "https://cakephp.org",
            "keywords": [
                "cakephp",
                "hash",
                "inflector",
                "security",
                "string",
                "utility"
            ],
            "time": "2020-02-18T01:57:35+00:00"
        },
        {
            "name": "codeception/codeception",
            "version": "2.3.9",
            "source": {
                "type": "git",
                "url": "https://github.com/Codeception/Codeception.git",
                "reference": "104f46fa0bde339f1bcc3a375aac21eb36e65a1e"
            },
            "dist": {
                "type": "zip",
                "url": "https://api.github.com/repos/Codeception/Codeception/zipball/104f46fa0bde339f1bcc3a375aac21eb36e65a1e",
                "reference": "104f46fa0bde339f1bcc3a375aac21eb36e65a1e",
                "shasum": ""
            },
            "require": {
                "behat/gherkin": "~4.4.0",
                "codeception/stub": "^1.0",
                "ext-json": "*",
                "ext-mbstring": "*",
                "facebook/webdriver": ">=1.1.3 <2.0",
                "guzzlehttp/guzzle": ">=4.1.4 <7.0",
                "guzzlehttp/psr7": "~1.0",
                "php": ">=5.4.0 <8.0",
                "phpunit/php-code-coverage": ">=2.2.4 <6.0",
                "phpunit/phpunit": ">=4.8.28 <5.0.0 || >=5.6.3 <7.0",
                "sebastian/comparator": ">1.1 <3.0",
                "sebastian/diff": ">=1.4 <3.0",
                "symfony/browser-kit": ">=2.7 <5.0",
                "symfony/console": ">=2.7 <5.0",
                "symfony/css-selector": ">=2.7 <5.0",
                "symfony/dom-crawler": ">=2.7 <5.0",
                "symfony/event-dispatcher": ">=2.7 <5.0",
                "symfony/finder": ">=2.7 <5.0",
                "symfony/yaml": ">=2.7 <5.0"
            },
            "require-dev": {
                "codeception/specify": "~0.3",
                "facebook/graph-sdk": "~5.3",
                "flow/jsonpath": "~0.2",
                "monolog/monolog": "~1.8",
                "pda/pheanstalk": "~3.0",
                "php-amqplib/php-amqplib": "~2.4",
                "predis/predis": "^1.0",
                "squizlabs/php_codesniffer": "~2.0",
                "symfony/process": ">=2.7 <5.0",
                "vlucas/phpdotenv": "^2.4.0"
            },
            "suggest": {
                "aws/aws-sdk-php": "For using AWS Auth in REST module and Queue module",
                "codeception/phpbuiltinserver": "Start and stop PHP built-in web server for your tests",
                "codeception/specify": "BDD-style code blocks",
                "codeception/verify": "BDD-style assertions",
                "flow/jsonpath": "For using JSONPath in REST module",
                "league/factory-muffin": "For DataFactory module",
                "league/factory-muffin-faker": "For Faker support in DataFactory module",
                "phpseclib/phpseclib": "for SFTP option in FTP Module",
                "stecman/symfony-console-completion": "For BASH autocompletion",
                "symfony/phpunit-bridge": "For phpunit-bridge support"
            },
            "bin": [
                "codecept"
            ],
            "type": "library",
            "extra": {
                "branch-alias": []
            },
            "autoload": {
                "psr-4": {
                    "Codeception\\": "src\\Codeception",
                    "Codeception\\Extension\\": "ext"
                }
            },
            "notification-url": "https://packagist.org/downloads/",
            "license": [
                "MIT"
            ],
            "authors": [
                {
                    "name": "Michael Bodnarchuk",
                    "email": "davert@mail.ua",
                    "homepage": "http://codegyre.com"
                }
            ],
            "description": "BDD-style testing framework",
            "homepage": "http://codeception.com/",
            "keywords": [
                "BDD",
                "TDD",
                "acceptance testing",
                "functional testing",
                "unit testing"
            ],
            "time": "2018-02-26T23:29:41+00:00"
        },
        {
            "name": "codeception/stub",
            "version": "1.0.4",
            "source": {
                "type": "git",
                "url": "https://github.com/Codeception/Stub.git",
                "reference": "681b62348837a5ef07d10d8a226f5bc358cc8805"
            },
            "dist": {
                "type": "zip",
                "url": "https://api.github.com/repos/Codeception/Stub/zipball/681b62348837a5ef07d10d8a226f5bc358cc8805",
                "reference": "681b62348837a5ef07d10d8a226f5bc358cc8805",
                "shasum": ""
            },
            "require": {
                "phpunit/phpunit-mock-objects": ">2.3 <7.0"
            },
            "require-dev": {
                "phpunit/phpunit": ">=4.8 <8.0"
            },
            "type": "library",
            "autoload": {
                "psr-4": {
                    "Codeception\\": "src/"
                }
            },
            "notification-url": "https://packagist.org/downloads/",
            "license": [
                "MIT"
            ],
            "description": "Flexible Stub wrapper for PHPUnit's Mock Builder",
            "time": "2018-05-17T09:31:08+00:00"
        },
        {
            "name": "composer/ca-bundle",
            "version": "1.2.7",
            "source": {
                "type": "git",
                "url": "https://github.com/composer/ca-bundle.git",
                "reference": "95c63ab2117a72f48f5a55da9740a3273d45b7fd"
            },
            "dist": {
                "type": "zip",
                "url": "https://api.github.com/repos/composer/ca-bundle/zipball/95c63ab2117a72f48f5a55da9740a3273d45b7fd",
                "reference": "95c63ab2117a72f48f5a55da9740a3273d45b7fd",
                "shasum": ""
            },
            "require": {
                "ext-openssl": "*",
                "ext-pcre": "*",
                "php": "^5.3.2 || ^7.0 || ^8.0"
            },
            "require-dev": {
                "phpunit/phpunit": "^4.8.35 || ^5.7 || 6.5 - 8",
                "psr/log": "^1.0",
                "symfony/process": "^2.5 || ^3.0 || ^4.0 || ^5.0"
            },
            "type": "library",
            "extra": {
                "branch-alias": {
                    "dev-master": "1.x-dev"
                }
            },
            "autoload": {
                "psr-4": {
                    "Composer\\CaBundle\\": "src"
                }
            },
            "notification-url": "https://packagist.org/downloads/",
            "license": [
                "MIT"
            ],
            "authors": [
                {
                    "name": "Jordi Boggiano",
                    "email": "j.boggiano@seld.be",
                    "homepage": "http://seld.be"
                }
            ],
            "description": "Lets you find a path to the system CA bundle, and includes a fallback to the Mozilla CA bundle.",
            "keywords": [
                "cabundle",
                "cacert",
                "certificate",
                "ssl",
                "tls"
            ],
            "funding": [
                {
                    "url": "https://packagist.com",
                    "type": "custom"
                },
                {
                    "url": "https://tidelift.com/funding/github/packagist/composer/composer",
                    "type": "tidelift"
                }
            ],
            "time": "2020-04-08T08:27:21+00:00"
        },
        {
            "name": "composer/installers",
            "version": "v1.9.0",
            "source": {
                "type": "git",
                "url": "https://github.com/composer/installers.git",
                "reference": "b93bcf0fa1fccb0b7d176b0967d969691cd74cca"
            },
            "dist": {
                "type": "zip",
                "url": "https://api.github.com/repos/composer/installers/zipball/b93bcf0fa1fccb0b7d176b0967d969691cd74cca",
                "reference": "b93bcf0fa1fccb0b7d176b0967d969691cd74cca",
                "shasum": ""
            },
            "require": {
                "composer-plugin-api": "^1.0 || ^2.0"
            },
            "replace": {
                "roundcube/plugin-installer": "*",
                "shama/baton": "*"
            },
            "require-dev": {
                "composer/composer": "1.6.* || 2.0.*@dev",
                "composer/semver": "1.0.* || 2.0.*@dev",
                "phpunit/phpunit": "^4.8.36",
                "sebastian/comparator": "^1.2.4",
                "symfony/process": "^2.3"
            },
            "type": "composer-plugin",
            "extra": {
                "class": "Composer\\Installers\\Plugin",
                "branch-alias": {
                    "dev-master": "1.0-dev"
                }
            },
            "autoload": {
                "psr-4": {
                    "Composer\\Installers\\": "src/Composer/Installers"
                }
            },
            "notification-url": "https://packagist.org/downloads/",
            "license": [
                "MIT"
            ],
            "authors": [
                {
                    "name": "Kyle Robinson Young",
                    "email": "kyle@dontkry.com",
                    "homepage": "https://github.com/shama"
                }
            ],
            "description": "A multi-framework Composer library installer",
            "homepage": "https://composer.github.io/installers/",
            "keywords": [
                "Craft",
                "Dolibarr",
                "Eliasis",
                "Hurad",
                "ImageCMS",
                "Kanboard",
                "Lan Management System",
                "MODX Evo",
                "MantisBT",
                "Mautic",
                "Maya",
                "OXID",
                "Plentymarkets",
                "Porto",
                "RadPHP",
                "SMF",
                "Thelia",
                "Whmcs",
                "WolfCMS",
                "agl",
                "aimeos",
                "annotatecms",
                "attogram",
                "bitrix",
                "cakephp",
                "chef",
                "cockpit",
                "codeigniter",
                "concrete5",
                "croogo",
                "dokuwiki",
                "drupal",
                "eZ Platform",
                "elgg",
                "expressionengine",
                "fuelphp",
                "grav",
                "installer",
                "itop",
                "joomla",
                "known",
                "kohana",
                "laravel",
                "lavalite",
                "lithium",
                "magento",
                "majima",
                "mako",
                "mediawiki",
                "modulework",
                "modx",
                "moodle",
                "osclass",
                "phpbb",
                "piwik",
                "ppi",
                "puppet",
                "pxcms",
                "reindex",
                "roundcube",
                "shopware",
                "silverstripe",
                "sydes",
                "sylius",
                "symfony",
                "typo3",
                "wordpress",
                "yawik",
                "zend",
                "zikula"
            ],
            "funding": [
                {
                    "url": "https://packagist.com",
                    "type": "custom"
                },
                {
                    "url": "https://tidelift.com/funding/github/packagist/composer/composer",
                    "type": "tidelift"
                }
            ],
            "time": "2020-04-07T06:57:05+00:00"
        },
        {
            "name": "doctrine/annotations",
            "version": "v1.4.0",
            "source": {
                "type": "git",
                "url": "https://github.com/doctrine/annotations.git",
                "reference": "54cacc9b81758b14e3ce750f205a393d52339e97"
            },
            "dist": {
                "type": "zip",
                "url": "https://api.github.com/repos/doctrine/annotations/zipball/54cacc9b81758b14e3ce750f205a393d52339e97",
                "reference": "54cacc9b81758b14e3ce750f205a393d52339e97",
                "shasum": ""
            },
            "require": {
                "doctrine/lexer": "1.*",
                "php": "^5.6 || ^7.0"
            },
            "require-dev": {
                "doctrine/cache": "1.*",
                "phpunit/phpunit": "^5.7"
            },
            "type": "library",
            "extra": {
                "branch-alias": {
                    "dev-master": "1.4.x-dev"
                }
            },
            "autoload": {
                "psr-4": {
                    "Doctrine\\Common\\Annotations\\": "lib/Doctrine/Common/Annotations"
                }
            },
            "notification-url": "https://packagist.org/downloads/",
            "license": [
                "MIT"
            ],
            "authors": [
                {
                    "name": "Roman Borschel",
                    "email": "roman@code-factory.org"
                },
                {
                    "name": "Benjamin Eberlei",
                    "email": "kontakt@beberlei.de"
                },
                {
                    "name": "Guilherme Blanco",
                    "email": "guilhermeblanco@gmail.com"
                },
                {
                    "name": "Jonathan Wage",
                    "email": "jonwage@gmail.com"
                },
                {
                    "name": "Johannes Schmitt",
                    "email": "schmittjoh@gmail.com"
                }
            ],
            "description": "Docblock Annotations Parser",
            "homepage": "http://www.doctrine-project.org",
            "keywords": [
                "annotations",
                "docblock",
                "parser"
            ],
            "time": "2017-02-24T16:22:25+00:00"
        },
        {
            "name": "doctrine/instantiator",
            "version": "1.0.5",
            "source": {
                "type": "git",
                "url": "https://github.com/doctrine/instantiator.git",
                "reference": "8e884e78f9f0eb1329e445619e04456e64d8051d"
            },
            "dist": {
                "type": "zip",
                "url": "https://api.github.com/repos/doctrine/instantiator/zipball/8e884e78f9f0eb1329e445619e04456e64d8051d",
                "reference": "8e884e78f9f0eb1329e445619e04456e64d8051d",
                "shasum": ""
            },
            "require": {
                "php": ">=5.3,<8.0-DEV"
            },
            "require-dev": {
                "athletic/athletic": "~0.1.8",
                "ext-pdo": "*",
                "ext-phar": "*",
                "phpunit/phpunit": "~4.0",
                "squizlabs/php_codesniffer": "~2.0"
            },
            "type": "library",
            "extra": {
                "branch-alias": {
                    "dev-master": "1.0.x-dev"
                }
            },
            "autoload": {
                "psr-4": {
                    "Doctrine\\Instantiator\\": "src/Doctrine/Instantiator/"
                }
            },
            "notification-url": "https://packagist.org/downloads/",
            "license": [
                "MIT"
            ],
            "authors": [
                {
                    "name": "Marco Pivetta",
                    "email": "ocramius@gmail.com",
                    "homepage": "http://ocramius.github.com/"
                }
            ],
            "description": "A small, lightweight utility to instantiate objects in PHP without invoking their constructors",
            "homepage": "https://github.com/doctrine/instantiator",
            "keywords": [
                "constructor",
                "instantiate"
            ],
            "time": "2015-06-14T21:17:01+00:00"
        },
        {
            "name": "doctrine/lexer",
            "version": "1.0.2",
            "source": {
                "type": "git",
                "url": "https://github.com/doctrine/lexer.git",
                "reference": "1febd6c3ef84253d7c815bed85fc622ad207a9f8"
            },
            "dist": {
                "type": "zip",
                "url": "https://api.github.com/repos/doctrine/lexer/zipball/1febd6c3ef84253d7c815bed85fc622ad207a9f8",
                "reference": "1febd6c3ef84253d7c815bed85fc622ad207a9f8",
                "shasum": ""
            },
            "require": {
                "php": ">=5.3.2"
            },
            "require-dev": {
                "phpunit/phpunit": "^4.5"
            },
            "type": "library",
            "extra": {
                "branch-alias": {
                    "dev-master": "1.0.x-dev"
                }
            },
            "autoload": {
                "psr-4": {
                    "Doctrine\\Common\\Lexer\\": "lib/Doctrine/Common/Lexer"
                }
            },
            "notification-url": "https://packagist.org/downloads/",
            "license": [
                "MIT"
            ],
            "authors": [
                {
                    "name": "Roman Borschel",
                    "email": "roman@code-factory.org"
                },
                {
                    "name": "Guilherme Blanco",
                    "email": "guilhermeblanco@gmail.com"
                },
                {
                    "name": "Johannes Schmitt",
                    "email": "schmittjoh@gmail.com"
                }
            ],
            "description": "PHP Doctrine Lexer parser library that can be used in Top-Down, Recursive Descent Parsers.",
            "homepage": "https://www.doctrine-project.org/projects/lexer.html",
            "keywords": [
                "annotations",
                "docblock",
                "lexer",
                "parser",
                "php"
            ],
            "time": "2019-06-08T11:03:04+00:00"
        },
        {
            "name": "facebook/webdriver",
            "version": "1.7.1",
            "source": {
                "type": "git",
                "url": "https://github.com/php-webdriver/php-webdriver-archive.git",
                "reference": "e43de70f3c7166169d0f14a374505392734160e5"
            },
            "dist": {
                "type": "zip",
                "url": "https://api.github.com/repos/php-webdriver/php-webdriver-archive/zipball/e43de70f3c7166169d0f14a374505392734160e5",
                "reference": "e43de70f3c7166169d0f14a374505392734160e5",
                "shasum": ""
            },
            "require": {
                "ext-curl": "*",
                "ext-json": "*",
                "ext-mbstring": "*",
                "ext-zip": "*",
                "php": "^5.6 || ~7.0",
                "symfony/process": "^2.8 || ^3.1 || ^4.0"
            },
            "require-dev": {
                "friendsofphp/php-cs-fixer": "^2.0",
                "jakub-onderka/php-parallel-lint": "^0.9.2",
                "php-coveralls/php-coveralls": "^2.0",
                "php-mock/php-mock-phpunit": "^1.1",
                "phpunit/phpunit": "^5.7",
                "sebastian/environment": "^1.3.4 || ^2.0 || ^3.0",
                "squizlabs/php_codesniffer": "^2.6",
                "symfony/var-dumper": "^3.3 || ^4.0"
            },
            "suggest": {
                "ext-SimpleXML": "For Firefox profile creation"
            },
            "type": "library",
            "extra": {
                "branch-alias": {
                    "dev-community": "1.5-dev"
                }
            },
            "autoload": {
                "psr-4": {
                    "Facebook\\WebDriver\\": "lib/"
                }
            },
            "notification-url": "https://packagist.org/downloads/",
            "license": [
                "Apache-2.0"
            ],
            "description": "A PHP client for Selenium WebDriver",
            "homepage": "https://github.com/facebook/php-webdriver",
            "keywords": [
                "facebook",
                "php",
                "selenium",
                "webdriver"
            ],
            "abandoned": "php-webdriver/webdriver",
            "time": "2019-06-13T08:02:18+00:00"
        },
        {
            "name": "guzzlehttp/guzzle",
            "version": "6.3.3",
            "source": {
                "type": "git",
                "url": "https://github.com/guzzle/guzzle.git",
                "reference": "407b0cb880ace85c9b63c5f9551db498cb2d50ba"
            },
            "dist": {
                "type": "zip",
                "url": "https://api.github.com/repos/guzzle/guzzle/zipball/407b0cb880ace85c9b63c5f9551db498cb2d50ba",
                "reference": "407b0cb880ace85c9b63c5f9551db498cb2d50ba",
                "shasum": ""
            },
            "require": {
                "guzzlehttp/promises": "^1.0",
                "guzzlehttp/psr7": "^1.4",
                "php": ">=5.5"
            },
            "require-dev": {
                "ext-curl": "*",
                "phpunit/phpunit": "^4.8.35 || ^5.7 || ^6.4 || ^7.0",
                "psr/log": "^1.0"
            },
            "suggest": {
                "psr/log": "Required for using the Log middleware"
            },
            "type": "library",
            "extra": {
                "branch-alias": {
                    "dev-master": "6.3-dev"
                }
            },
            "autoload": {
                "files": [
                    "src/functions_include.php"
                ],
                "psr-4": {
                    "GuzzleHttp\\": "src/"
                }
            },
            "notification-url": "https://packagist.org/downloads/",
            "license": [
                "MIT"
            ],
            "authors": [
                {
                    "name": "Michael Dowling",
                    "email": "mtdowling@gmail.com",
                    "homepage": "https://github.com/mtdowling"
                }
            ],
            "description": "Guzzle is a PHP HTTP client library",
            "homepage": "http://guzzlephp.org/",
            "keywords": [
                "client",
                "curl",
                "framework",
                "http",
                "http client",
                "rest",
                "web service"
            ],
            "time": "2018-04-22T15:46:56+00:00"
        },
        {
            "name": "guzzlehttp/promises",
            "version": "v1.3.1",
            "source": {
                "type": "git",
                "url": "https://github.com/guzzle/promises.git",
                "reference": "a59da6cf61d80060647ff4d3eb2c03a2bc694646"
            },
            "dist": {
                "type": "zip",
                "url": "https://api.github.com/repos/guzzle/promises/zipball/a59da6cf61d80060647ff4d3eb2c03a2bc694646",
                "reference": "a59da6cf61d80060647ff4d3eb2c03a2bc694646",
                "shasum": ""
            },
            "require": {
                "php": ">=5.5.0"
            },
            "require-dev": {
                "phpunit/phpunit": "^4.0"
            },
            "type": "library",
            "extra": {
                "branch-alias": {
                    "dev-master": "1.4-dev"
                }
            },
            "autoload": {
                "psr-4": {
                    "GuzzleHttp\\Promise\\": "src/"
                },
                "files": [
                    "src/functions_include.php"
                ]
            },
            "notification-url": "https://packagist.org/downloads/",
            "license": [
                "MIT"
            ],
            "authors": [
                {
                    "name": "Michael Dowling",
                    "email": "mtdowling@gmail.com",
                    "homepage": "https://github.com/mtdowling"
                }
            ],
            "description": "Guzzle promises library",
            "keywords": [
                "promise"
            ],
            "time": "2016-12-20T10:07:11+00:00"
        },
        {
            "name": "guzzlehttp/psr7",
            "version": "1.6.1",
            "source": {
                "type": "git",
                "url": "https://github.com/guzzle/psr7.git",
                "reference": "239400de7a173fe9901b9ac7c06497751f00727a"
            },
            "dist": {
                "type": "zip",
                "url": "https://api.github.com/repos/guzzle/psr7/zipball/239400de7a173fe9901b9ac7c06497751f00727a",
                "reference": "239400de7a173fe9901b9ac7c06497751f00727a",
                "shasum": ""
            },
            "require": {
                "php": ">=5.4.0",
                "psr/http-message": "~1.0",
                "ralouphie/getallheaders": "^2.0.5 || ^3.0.0"
            },
            "provide": {
                "psr/http-message-implementation": "1.0"
            },
            "require-dev": {
                "ext-zlib": "*",
                "phpunit/phpunit": "~4.8.36 || ^5.7.27 || ^6.5.8"
            },
            "suggest": {
                "zendframework/zend-httphandlerrunner": "Emit PSR-7 responses"
            },
            "type": "library",
            "extra": {
                "branch-alias": {
                    "dev-master": "1.6-dev"
                }
            },
            "autoload": {
                "psr-4": {
                    "GuzzleHttp\\Psr7\\": "src/"
                },
                "files": [
                    "src/functions_include.php"
                ]
            },
            "notification-url": "https://packagist.org/downloads/",
            "license": [
                "MIT"
            ],
            "authors": [
                {
                    "name": "Michael Dowling",
                    "email": "mtdowling@gmail.com",
                    "homepage": "https://github.com/mtdowling"
                },
                {
                    "name": "Tobias Schultze",
                    "homepage": "https://github.com/Tobion"
                }
            ],
            "description": "PSR-7 message implementation that also provides common utility methods",
            "keywords": [
                "http",
                "message",
                "psr-7",
                "request",
                "response",
                "stream",
                "uri",
                "url"
            ],
            "time": "2019-07-01T23:21:34+00:00"
        },
        {
            "name": "hipchat/hipchat-php",
            "version": "v1.4",
            "source": {
                "type": "git",
                "url": "https://github.com/hipchat/hipchat-php.git",
                "reference": "5936c0a48d2d514d94bfc1d774b04c42cd3bc39e"
            },
            "dist": {
                "type": "zip",
                "url": "https://api.github.com/repos/hipchat/hipchat-php/zipball/5936c0a48d2d514d94bfc1d774b04c42cd3bc39e",
                "reference": "5936c0a48d2d514d94bfc1d774b04c42cd3bc39e",
                "shasum": ""
            },
            "require": {
                "php": ">=5.3.0"
            },
            "type": "library",
            "autoload": {
                "psr-0": {
                    "HipChat": "src"
                }
            },
            "notification-url": "https://packagist.org/downloads/",
            "license": [
                "MIT"
            ],
            "authors": [
                {
                    "name": "HipChat",
                    "email": "support@hipchat.com",
                    "homepage": "https://www.hipchat.com",
                    "role": "Company"
                }
            ],
            "description": "PHP library for HipChat",
            "homepage": "http://github.com/hipchat/hipchat-php",
            "keywords": [
                "hipchat"
            ],
            "time": "2015-04-28T22:48:40+00:00"
        },
        {
            "name": "ircmaxell/password-compat",
            "version": "v1.0.4",
            "source": {
                "type": "git",
                "url": "https://github.com/ircmaxell/password_compat.git",
                "reference": "5c5cde8822a69545767f7c7f3058cb15ff84614c"
            },
            "dist": {
                "type": "zip",
                "url": "https://api.github.com/repos/ircmaxell/password_compat/zipball/5c5cde8822a69545767f7c7f3058cb15ff84614c",
                "reference": "5c5cde8822a69545767f7c7f3058cb15ff84614c",
                "shasum": ""
            },
            "require-dev": {
                "phpunit/phpunit": "4.*"
            },
            "type": "library",
            "autoload": {
                "files": [
                    "lib/password.php"
                ]
            },
            "notification-url": "https://packagist.org/downloads/",
            "license": [
                "MIT"
            ],
            "authors": [
                {
                    "name": "Anthony Ferrara",
                    "email": "ircmaxell@php.net",
                    "homepage": "http://blog.ircmaxell.com"
                }
            ],
            "description": "A compatibility library for the proposed simplified password hashing algorithm: https://wiki.php.net/rfc/password_hash",
            "homepage": "https://github.com/ircmaxell/password_compat",
            "keywords": [
                "hashing",
                "password"
            ],
            "time": "2014-11-20T16:49:30+00:00"
        },
        {
            "name": "jakub-onderka/php-parallel-lint",
            "version": "v0.9.2",
            "source": {
                "type": "git",
                "url": "https://github.com/JakubOnderka/PHP-Parallel-Lint.git",
                "reference": "2ead2e4043ab125bee9554f356e0a86742c2d4fa"
            },
            "dist": {
                "type": "zip",
                "url": "https://api.github.com/repos/JakubOnderka/PHP-Parallel-Lint/zipball/2ead2e4043ab125bee9554f356e0a86742c2d4fa",
                "reference": "2ead2e4043ab125bee9554f356e0a86742c2d4fa",
                "shasum": ""
            },
            "require": {
                "php": ">=5.3.3"
            },
            "require-dev": {
                "jakub-onderka/php-console-highlighter": "~0.3",
                "nette/tester": "~1.3"
            },
            "suggest": {
                "jakub-onderka/php-console-highlighter": "Highlight syntax in code snippet"
            },
            "bin": [
                "parallel-lint"
            ],
            "type": "library",
            "autoload": {
                "classmap": [
                    "./"
                ]
            },
            "notification-url": "https://packagist.org/downloads/",
            "license": [
                "BSD-2-Clause"
            ],
            "authors": [
                {
                    "name": "Jakub Onderka",
                    "email": "jakub.onderka@gmail.com"
                }
            ],
            "description": "This tool check syntax of PHP files about 20x faster than serial check.",
            "homepage": "https://github.com/JakubOnderka/PHP-Parallel-Lint",
            "abandoned": "php-parallel-lint/php-parallel-lint",
            "time": "2015-12-15T10:42:16+00:00"
        },
        {
            "name": "jasongrimes/paginator",
            "version": "1.0.3",
            "source": {
                "type": "git",
                "url": "https://github.com/jasongrimes/php-paginator.git",
                "reference": "3411e3cd0c6479a0b514f26e4358f0273552f221"
            },
            "dist": {
                "type": "zip",
                "url": "https://api.github.com/repos/jasongrimes/php-paginator/zipball/3411e3cd0c6479a0b514f26e4358f0273552f221",
                "reference": "3411e3cd0c6479a0b514f26e4358f0273552f221",
                "shasum": ""
            },
            "require": {
                "php": ">=5.3.0"
            },
            "require-dev": {
                "phpunit/phpunit": "~4.2"
            },
            "type": "library",
            "autoload": {
                "psr-0": {
                    "JasonGrimes": "src/"
                }
            },
            "notification-url": "https://packagist.org/downloads/",
            "license": [
                "MIT"
            ],
            "authors": [
                {
                    "name": "Jason Grimes",
                    "email": "jason@grimesit.com"
                }
            ],
            "description": "A lightweight PHP paginator, for generating pagination controls in the style of Stack Overflow and Flickr. The 'first' and 'last' page links are shown inline as page numbers, and excess page numbers are replaced by ellipses.",
            "homepage": "http://github.com/jasongrimes/php-paginator",
            "keywords": [
                "pager",
                "pagination",
                "paginator"
            ],
            "time": "2018-07-11T18:11:49+00:00"
        },
        {
            "name": "maknz/slack",
            "version": "1.7.0",
            "source": {
                "type": "git",
                "url": "https://github.com/maknz/slack.git",
                "reference": "7f21fefc70c76b304adc1b3a780c8740dfcfb595"
            },
            "dist": {
                "type": "zip",
                "url": "https://api.github.com/repos/maknz/slack/zipball/7f21fefc70c76b304adc1b3a780c8740dfcfb595",
                "reference": "7f21fefc70c76b304adc1b3a780c8740dfcfb595",
                "shasum": ""
            },
            "require": {
                "ext-mbstring": "*",
                "guzzlehttp/guzzle": "~6.0|~5.0|~4.0",
                "php": ">=5.4.0"
            },
            "require-dev": {
                "mockery/mockery": "0.9.*",
                "phpunit/phpunit": "4.2.*"
            },
            "suggest": {
                "illuminate/support": "Required for Laravel support"
            },
            "type": "library",
            "autoload": {
                "psr-4": {
                    "Maknz\\Slack\\": "src/"
                }
            },
            "notification-url": "https://packagist.org/downloads/",
            "license": [
                "BSD-2-Clause"
            ],
            "authors": [
                {
                    "name": "maknz",
                    "email": "github@mak.geek.nz"
                }
            ],
            "description": "A simple PHP package for sending messages to Slack, with a focus on ease of use and elegant syntax. Includes Laravel support out of the box.",
            "keywords": [
                "laravel",
                "slack"
            ],
            "time": "2015-06-03T03:35:16+00:00"
        },
        {
            "name": "monolog/monolog",
            "version": "1.22.1",
            "source": {
                "type": "git",
                "url": "https://github.com/Seldaek/monolog.git",
                "reference": "1e044bc4b34e91743943479f1be7a1d5eb93add0"
            },
            "dist": {
                "type": "zip",
                "url": "https://api.github.com/repos/Seldaek/monolog/zipball/1e044bc4b34e91743943479f1be7a1d5eb93add0",
                "reference": "1e044bc4b34e91743943479f1be7a1d5eb93add0",
                "shasum": ""
            },
            "require": {
                "php": ">=5.3.0",
                "psr/log": "~1.0"
            },
            "provide": {
                "psr/log-implementation": "1.0.0"
            },
            "require-dev": {
                "aws/aws-sdk-php": "^2.4.9 || ^3.0",
                "doctrine/couchdb": "~1.0@dev",
                "graylog2/gelf-php": "~1.0",
                "jakub-onderka/php-parallel-lint": "0.9",
                "php-amqplib/php-amqplib": "~2.4",
                "php-console/php-console": "^3.1.3",
                "phpunit/phpunit": "~4.5",
                "phpunit/phpunit-mock-objects": "2.3.0",
                "ruflin/elastica": ">=0.90 <3.0",
                "sentry/sentry": "^0.13",
                "swiftmailer/swiftmailer": "~5.3"
            },
            "suggest": {
                "aws/aws-sdk-php": "Allow sending log messages to AWS services like DynamoDB",
                "doctrine/couchdb": "Allow sending log messages to a CouchDB server",
                "ext-amqp": "Allow sending log messages to an AMQP server (1.0+ required)",
                "ext-mongo": "Allow sending log messages to a MongoDB server",
                "graylog2/gelf-php": "Allow sending log messages to a GrayLog2 server",
                "mongodb/mongodb": "Allow sending log messages to a MongoDB server via PHP Driver",
                "php-amqplib/php-amqplib": "Allow sending log messages to an AMQP server using php-amqplib",
                "php-console/php-console": "Allow sending log messages to Google Chrome",
                "rollbar/rollbar": "Allow sending log messages to Rollbar",
                "ruflin/elastica": "Allow sending log messages to an Elastic Search server",
                "sentry/sentry": "Allow sending log messages to a Sentry server"
            },
            "type": "library",
            "extra": {
                "branch-alias": {
                    "dev-master": "2.0.x-dev"
                }
            },
            "autoload": {
                "psr-4": {
                    "Monolog\\": "src/Monolog"
                }
            },
            "notification-url": "https://packagist.org/downloads/",
            "license": [
                "MIT"
            ],
            "authors": [
                {
                    "name": "Jordi Boggiano",
                    "email": "j.boggiano@seld.be",
                    "homepage": "http://seld.be"
                }
            ],
            "description": "Sends your logs to files, sockets, inboxes, databases and various web services",
            "homepage": "http://github.com/Seldaek/monolog",
            "keywords": [
                "log",
                "logging",
                "psr-3"
            ],
            "time": "2017-03-13T07:08:03+00:00"
        },
        {
            "name": "myclabs/deep-copy",
            "version": "1.7.0",
            "source": {
                "type": "git",
                "url": "https://github.com/myclabs/DeepCopy.git",
                "reference": "3b8a3a99ba1f6a3952ac2747d989303cbd6b7a3e"
            },
            "dist": {
                "type": "zip",
                "url": "https://api.github.com/repos/myclabs/DeepCopy/zipball/3b8a3a99ba1f6a3952ac2747d989303cbd6b7a3e",
                "reference": "3b8a3a99ba1f6a3952ac2747d989303cbd6b7a3e",
                "shasum": ""
            },
            "require": {
                "php": "^5.6 || ^7.0"
            },
            "require-dev": {
                "doctrine/collections": "^1.0",
                "doctrine/common": "^2.6",
                "phpunit/phpunit": "^4.1"
            },
            "type": "library",
            "autoload": {
                "psr-4": {
                    "DeepCopy\\": "src/DeepCopy/"
                },
                "files": [
                    "src/DeepCopy/deep_copy.php"
                ]
            },
            "notification-url": "https://packagist.org/downloads/",
            "license": [
                "MIT"
            ],
            "description": "Create deep copies (clones) of your objects",
            "keywords": [
                "clone",
                "copy",
                "duplicate",
                "object",
                "object graph"
            ],
            "time": "2017-10-19T19:58:43+00:00"
        },
        {
            "name": "nikic/php-parser",
            "version": "v3.1.5",
            "source": {
                "type": "git",
                "url": "https://github.com/nikic/PHP-Parser.git",
                "reference": "bb87e28e7d7b8d9a7fda231d37457c9210faf6ce"
            },
            "dist": {
                "type": "zip",
                "url": "https://api.github.com/repos/nikic/PHP-Parser/zipball/bb87e28e7d7b8d9a7fda231d37457c9210faf6ce",
                "reference": "bb87e28e7d7b8d9a7fda231d37457c9210faf6ce",
                "shasum": ""
            },
            "require": {
                "ext-tokenizer": "*",
                "php": ">=5.5"
            },
            "require-dev": {
                "phpunit/phpunit": "~4.0|~5.0"
            },
            "bin": [
                "bin/php-parse"
            ],
            "type": "library",
            "extra": {
                "branch-alias": {
                    "dev-master": "3.0-dev"
                }
            },
            "autoload": {
                "psr-4": {
                    "PhpParser\\": "lib/PhpParser"
                }
            },
            "notification-url": "https://packagist.org/downloads/",
            "license": [
                "BSD-3-Clause"
            ],
            "authors": [
                {
                    "name": "Nikita Popov"
                }
            ],
            "description": "A PHP parser written in PHP",
            "keywords": [
                "parser",
                "php"
            ],
            "time": "2018-02-28T20:30:58+00:00"
        },
        {
            "name": "npm-asset/codemirror",
            "version": "5.23.0",
            "dist": {
                "type": "tar",
                "url": "https://registry.npmjs.org/codemirror/-/codemirror-5.23.0.tgz"
            },
            "type": "npm-asset",
            "license": [
                "MIT"
            ]
        },
        {
            "name": "npm-asset/sprintf-js",
            "version": "1.0.3",
            "dist": {
                "type": "tar",
                "url": "https://registry.npmjs.org/sprintf-js/-/sprintf-js-1.0.3.tgz"
            },
            "type": "npm-asset",
            "license": [
                "BSD-3-Clause"
            ]
        },
        {
            "name": "oomphinc/composer-installers-extender",
            "version": "v1.1.2",
            "source": {
                "type": "git",
                "url": "https://github.com/oomphinc/composer-installers-extender.git",
                "reference": "ca1c4b16b0905c81d1e77e608f36a2eff1a56f56"
            },
            "dist": {
                "type": "zip",
                "url": "https://api.github.com/repos/oomphinc/composer-installers-extender/zipball/ca1c4b16b0905c81d1e77e608f36a2eff1a56f56",
                "reference": "ca1c4b16b0905c81d1e77e608f36a2eff1a56f56",
                "shasum": ""
            },
            "require": {
                "composer-plugin-api": "^1.0",
                "composer/installers": "^1.0"
            },
            "type": "composer-plugin",
            "extra": {
                "class": "OomphInc\\ComposerInstallersExtender\\Plugin"
            },
            "autoload": {
                "psr-4": {
                    "OomphInc\\ComposerInstallersExtender\\": "src/"
                }
            },
            "notification-url": "https://packagist.org/downloads/",
            "license": [
                "MIT"
            ],
            "authors": [
                {
                    "name": "Stephen Beemsterboer",
                    "email": "stephen@oomphinc.com",
                    "homepage": "https://github.com/balbuf"
                }
            ],
            "description": "Extend the composer/installers plugin to accept any arbitrary package type.",
            "homepage": "http://www.oomphinc.com/",
            "time": "2017-03-31T16:57:39+00:00"
        },
        {
            "name": "paragonie/random_compat",
            "version": "v2.0.18",
            "source": {
                "type": "git",
                "url": "https://github.com/paragonie/random_compat.git",
                "reference": "0a58ef6e3146256cc3dc7cc393927bcc7d1b72db"
            },
            "dist": {
                "type": "zip",
                "url": "https://api.github.com/repos/paragonie/random_compat/zipball/0a58ef6e3146256cc3dc7cc393927bcc7d1b72db",
                "reference": "0a58ef6e3146256cc3dc7cc393927bcc7d1b72db",
                "shasum": ""
            },
            "require": {
                "php": ">=5.2.0"
            },
            "require-dev": {
                "phpunit/phpunit": "4.*|5.*"
            },
            "suggest": {
                "ext-libsodium": "Provides a modern crypto API that can be used to generate random bytes."
            },
            "type": "library",
            "autoload": {
                "files": [
                    "lib/random.php"
                ]
            },
            "notification-url": "https://packagist.org/downloads/",
            "license": [
                "MIT"
            ],
            "authors": [
                {
                    "name": "Paragon Initiative Enterprises",
                    "email": "security@paragonie.com",
                    "homepage": "https://paragonie.com"
                }
            ],
            "description": "PHP 5.x polyfill for random_bytes() and random_int() from PHP 7",
            "keywords": [
                "csprng",
                "polyfill",
                "pseudorandom",
                "random"
            ],
            "time": "2019-01-03T20:59:08+00:00"
        },
        {
            "name": "pda/pheanstalk",
            "version": "v3.1.0",
            "source": {
                "type": "git",
                "url": "https://github.com/pda/pheanstalk.git",
                "reference": "430e77c551479aad0c6ada0450ee844cf656a18b"
            },
            "dist": {
                "type": "zip",
                "url": "https://api.github.com/repos/pda/pheanstalk/zipball/430e77c551479aad0c6ada0450ee844cf656a18b",
                "reference": "430e77c551479aad0c6ada0450ee844cf656a18b",
                "shasum": ""
            },
            "require": {
                "php": ">=5.3.0"
            },
            "require-dev": {
                "phpunit/phpunit": "~4.0"
            },
            "type": "library",
            "extra": {
                "branch-alias": {
                    "dev-master": "3.0-dev"
                }
            },
            "autoload": {
                "psr-4": {
                    "Pheanstalk\\": "src/"
                }
            },
            "notification-url": "https://packagist.org/downloads/",
            "license": [
                "MIT"
            ],
            "authors": [
                {
                    "name": "Paul Annesley",
                    "email": "paul@annesley.cc",
                    "homepage": "http://paul.annesley.cc/",
                    "role": "Developer"
                }
            ],
            "description": "PHP client for beanstalkd queue",
            "homepage": "https://github.com/pda/pheanstalk",
            "keywords": [
                "beanstalkd"
            ],
            "time": "2015-08-07T21:42:41+00:00"
        },
        {
            "name": "pdepend/pdepend",
            "version": "2.7.1",
            "source": {
                "type": "git",
                "url": "https://github.com/pdepend/pdepend.git",
                "reference": "daba1cf0a6edaf172fa02a17807ae29f4c1c7471"
            },
            "dist": {
                "type": "zip",
                "url": "https://api.github.com/repos/pdepend/pdepend/zipball/daba1cf0a6edaf172fa02a17807ae29f4c1c7471",
                "reference": "daba1cf0a6edaf172fa02a17807ae29f4c1c7471",
                "shasum": ""
            },
            "require": {
                "php": ">=5.3.7",
                "symfony/config": "^2.3.0|^3|^4|^5",
                "symfony/dependency-injection": "^2.3.0|^3|^4|^5",
                "symfony/filesystem": "^2.3.0|^3|^4|^5"
            },
            "require-dev": {
                "easy-doc/easy-doc": "0.0.0 || ^1.2.3",
                "gregwar/rst": "^1.0",
                "phpunit/phpunit": "^4.8.35|^5.7",
                "squizlabs/php_codesniffer": "^2.0.0"
            },
            "bin": [
                "src/bin/pdepend"
            ],
            "type": "library",
            "extra": {
                "branch-alias": {
                    "dev-master": "2.x-dev"
                }
            },
            "autoload": {
                "psr-4": {
                    "PDepend\\": "src/main/php/PDepend"
                }
            },
            "notification-url": "https://packagist.org/downloads/",
            "license": [
                "BSD-3-Clause"
            ],
            "description": "Official version of pdepend to be handled with Composer",
            "time": "2020-02-08T12:06:13+00:00"
        },
        {
            "name": "php-censor/flowdock-client",
            "version": "1.0.0",
            "source": {
                "type": "git",
                "url": "https://github.com/php-censor/flowdock-client.git",
                "reference": "5be924e20b96a573386d3704e938d2b510800b3e"
            },
            "dist": {
                "type": "zip",
                "url": "https://api.github.com/repos/php-censor/flowdock-client/zipball/5be924e20b96a573386d3704e938d2b510800b3e",
                "reference": "5be924e20b96a573386d3704e938d2b510800b3e",
                "shasum": ""
            },
            "require": {
                "ext-json": "*",
                "guzzlehttp/guzzle": "~6.0",
                "php": ">=5.6.0",
                "symfony/console": "~2.5|~3.0|~4.0"
            },
            "require-dev": {
                "phpunit/phpunit": "~5.7.0"
            },
            "type": "library",
            "autoload": {
                "psr-4": {
                    "FlowdockClient\\": "src"
                }
            },
            "notification-url": "https://packagist.org/downloads/",
            "license": [
                "MIT"
            ],
            "authors": [
                {
                    "name": "Dmitry Khomutov",
                    "email": "poisoncorpsee@gmail.com",
                    "homepage": "http://corpsee.com",
                    "role": "Flowdock Client developer"
                },
                {
                    "name": "Rémi Marseille",
                    "email": "marseille.remi@gmail.com",
                    "role": "Flowdock developer"
                }
            ],
            "description": "A PHP library to interact with the Flowdock API",
            "homepage": "https://github.com/php-censor/flowdock-client",
            "keywords": [
                "api",
                "flowdock"
            ],
            "time": "2018-12-16T09:47:50+00:00"
        },
        {
            "name": "php-censor/phpdoc-checker",
            "version": "1.0.3",
            "source": {
                "type": "git",
                "url": "https://github.com/php-censor/phpdoc-checker.git",
                "reference": "fbe68791942b7a4bd86b85793eb178ae7b4ec95d"
            },
            "dist": {
                "type": "zip",
                "url": "https://api.github.com/repos/php-censor/phpdoc-checker/zipball/fbe68791942b7a4bd86b85793eb178ae7b4ec95d",
                "reference": "fbe68791942b7a4bd86b85793eb178ae7b4ec95d",
                "shasum": ""
            },
            "require": {
                "nikic/php-parser": "3.*",
                "php": ">=5.6.0",
                "symfony/console": "~3.4.0"
            },
            "bin": [
                "bin/phpdoc-checker"
            ],
            "type": "library",
            "autoload": {
                "psr-4": {
                    "PhpDocChecker\\": "src/"
                }
            },
            "notification-url": "https://packagist.org/downloads/",
            "license": [
                "BSD-2-Clause"
            ],
            "authors": [
                {
                    "name": "Dan Cryer",
                    "email": "dan.cryer@block8.co.uk",
                    "homepage": "http://www.block8.co.uk",
                    "role": "PHP DocBlocks Checker developer"
                },
                {
                    "name": "Dmitry Khomutov",
                    "email": "poisoncorpsee@gmail.com",
                    "homepage": "http://corpsee.com",
                    "role": "PHPDoc Checker developer"
                }
            ],
            "description": "A simple tool for checking that your PHP classes and methods use PHPDocs (PHP DocBlocks Checker fork).",
            "homepage": "https://github.com/php-censor/phpdoc-checker",
            "keywords": [
                "checker",
                "code quality",
                "comment",
                "docblock",
                "php",
                "php-censor",
                "phpdoc",
                "testing"
            ],
            "time": "2018-12-26T13:53:59+00:00"
        },
        {
            "name": "phpdocumentor/reflection-docblock",
            "version": "2.0.5",
            "source": {
                "type": "git",
                "url": "https://github.com/phpDocumentor/ReflectionDocBlock.git",
                "reference": "e6a969a640b00d8daa3c66518b0405fb41ae0c4b"
            },
            "dist": {
                "type": "zip",
                "url": "https://api.github.com/repos/phpDocumentor/ReflectionDocBlock/zipball/e6a969a640b00d8daa3c66518b0405fb41ae0c4b",
                "reference": "e6a969a640b00d8daa3c66518b0405fb41ae0c4b",
                "shasum": ""
            },
            "require": {
                "php": ">=5.3.3"
            },
            "require-dev": {
                "phpunit/phpunit": "~4.0"
            },
            "suggest": {
                "dflydev/markdown": "~1.0",
                "erusev/parsedown": "~1.0"
            },
            "type": "library",
            "extra": {
                "branch-alias": {
                    "dev-master": "2.0.x-dev"
                }
            },
            "autoload": {
                "psr-0": {
                    "phpDocumentor": [
                        "src/"
                    ]
                }
            },
            "notification-url": "https://packagist.org/downloads/",
            "license": [
                "MIT"
            ],
            "authors": [
                {
                    "name": "Mike van Riel",
                    "email": "mike.vanriel@naenius.com"
                }
            ],
            "time": "2016-01-25T08:17:30+00:00"
        },
        {
            "name": "phploc/phploc",
            "version": "4.0.1",
            "source": {
                "type": "git",
                "url": "https://github.com/sebastianbergmann/phploc.git",
                "reference": "6a8a9416517b82d6326ac9c2d040ad53c13654eb"
            },
            "dist": {
                "type": "zip",
                "url": "https://api.github.com/repos/sebastianbergmann/phploc/zipball/6a8a9416517b82d6326ac9c2d040ad53c13654eb",
                "reference": "6a8a9416517b82d6326ac9c2d040ad53c13654eb",
                "shasum": ""
            },
            "require": {
                "php": "^5.6 || ^7.0",
                "sebastian/finder-facade": "^1.1",
                "sebastian/version": "^2.0",
                "symfony/console": "^2.7|^3.0|^4.0"
            },
            "bin": [
                "phploc"
            ],
            "type": "library",
            "extra": {
                "branch-alias": {
                    "dev-master": "4.0-dev"
                }
            },
            "autoload": {
                "classmap": [
                    "src/"
                ]
            },
            "notification-url": "https://packagist.org/downloads/",
            "license": [
                "BSD-3-Clause"
            ],
            "authors": [
                {
                    "name": "Sebastian Bergmann",
                    "email": "sebastian@phpunit.de",
                    "role": "lead"
                }
            ],
            "description": "A tool for quickly measuring the size of a PHP project.",
            "homepage": "https://github.com/sebastianbergmann/phploc",
            "time": "2017-11-18T17:35:43+00:00"
        },
        {
            "name": "phpmd/phpmd",
            "version": "2.6.1",
            "source": {
                "type": "git",
                "url": "https://github.com/phpmd/phpmd.git",
                "reference": "7425e155cf22cdd2b4dd3458a7da4cf6c0201562"
            },
            "dist": {
                "type": "zip",
                "url": "https://api.github.com/repos/phpmd/phpmd/zipball/7425e155cf22cdd2b4dd3458a7da4cf6c0201562",
                "reference": "7425e155cf22cdd2b4dd3458a7da4cf6c0201562",
                "shasum": ""
            },
            "require": {
                "ext-xml": "*",
                "pdepend/pdepend": "^2.5",
                "php": ">=5.3.9"
            },
            "require-dev": {
                "phpunit/phpunit": "^4.0",
                "squizlabs/php_codesniffer": "^2.0"
            },
            "bin": [
                "src/bin/phpmd"
            ],
            "type": "project",
            "autoload": {
                "psr-0": {
                    "PHPMD\\": "src/main/php"
                }
            },
            "notification-url": "https://packagist.org/downloads/",
            "license": [
                "BSD-3-Clause"
            ],
            "authors": [
                {
                    "name": "Manuel Pichler",
                    "email": "github@manuel-pichler.de",
                    "homepage": "https://github.com/manuelpichler",
                    "role": "Project Founder"
                },
                {
                    "name": "Other contributors",
                    "homepage": "https://github.com/phpmd/phpmd/graphs/contributors",
                    "role": "Contributors"
                },
                {
                    "name": "Marc Würth",
                    "email": "ravage@bluewin.ch",
                    "homepage": "https://github.com/ravage84",
                    "role": "Project Maintainer"
                }
            ],
            "description": "PHPMD is a spin-off project of PHP Depend and aims to be a PHP equivalent of the well known Java tool PMD.",
            "homepage": "http://phpmd.org/",
            "keywords": [
                "mess detection",
                "mess detector",
                "pdepend",
                "phpmd",
                "pmd"
            ],
            "time": "2019-07-05T23:07:02+00:00"
        },
        {
            "name": "phpspec/prophecy",
            "version": "v1.10.3",
            "source": {
                "type": "git",
                "url": "https://github.com/phpspec/prophecy.git",
                "reference": "451c3cd1418cf640de218914901e51b064abb093"
            },
            "dist": {
                "type": "zip",
                "url": "https://api.github.com/repos/phpspec/prophecy/zipball/451c3cd1418cf640de218914901e51b064abb093",
                "reference": "451c3cd1418cf640de218914901e51b064abb093",
                "shasum": ""
            },
            "require": {
                "doctrine/instantiator": "^1.0.2",
                "php": "^5.3|^7.0",
                "phpdocumentor/reflection-docblock": "^2.0|^3.0.2|^4.0|^5.0",
                "sebastian/comparator": "^1.2.3|^2.0|^3.0|^4.0",
                "sebastian/recursion-context": "^1.0|^2.0|^3.0|^4.0"
            },
            "require-dev": {
                "phpspec/phpspec": "^2.5 || ^3.2",
                "phpunit/phpunit": "^4.8.35 || ^5.7 || ^6.5 || ^7.1"
            },
            "type": "library",
            "extra": {
                "branch-alias": {
                    "dev-master": "1.10.x-dev"
                }
            },
            "autoload": {
                "psr-4": {
                    "Prophecy\\": "src/Prophecy"
                }
            },
            "notification-url": "https://packagist.org/downloads/",
            "license": [
                "MIT"
            ],
            "authors": [
                {
                    "name": "Konstantin Kudryashov",
                    "email": "ever.zet@gmail.com",
                    "homepage": "http://everzet.com"
                },
                {
                    "name": "Marcello Duarte",
                    "email": "marcello.duarte@gmail.com"
                }
            ],
            "description": "Highly opinionated mocking framework for PHP 5.3+",
            "homepage": "https://github.com/phpspec/prophecy",
            "keywords": [
                "Double",
                "Dummy",
                "fake",
                "mock",
                "spy",
                "stub"
            ],
            "time": "2020-03-05T15:02:03+00:00"
        },
        {
            "name": "phpunit/php-code-coverage",
            "version": "4.0.8",
            "source": {
                "type": "git",
                "url": "https://github.com/sebastianbergmann/php-code-coverage.git",
                "reference": "ef7b2f56815df854e66ceaee8ebe9393ae36a40d"
            },
            "dist": {
                "type": "zip",
                "url": "https://api.github.com/repos/sebastianbergmann/php-code-coverage/zipball/ef7b2f56815df854e66ceaee8ebe9393ae36a40d",
                "reference": "ef7b2f56815df854e66ceaee8ebe9393ae36a40d",
                "shasum": ""
            },
            "require": {
                "ext-dom": "*",
                "ext-xmlwriter": "*",
                "php": "^5.6 || ^7.0",
                "phpunit/php-file-iterator": "^1.3",
                "phpunit/php-text-template": "^1.2",
                "phpunit/php-token-stream": "^1.4.2 || ^2.0",
                "sebastian/code-unit-reverse-lookup": "^1.0",
                "sebastian/environment": "^1.3.2 || ^2.0",
                "sebastian/version": "^1.0 || ^2.0"
            },
            "require-dev": {
                "ext-xdebug": "^2.1.4",
                "phpunit/phpunit": "^5.7"
            },
            "suggest": {
                "ext-xdebug": "^2.5.1"
            },
            "type": "library",
            "extra": {
                "branch-alias": {
                    "dev-master": "4.0.x-dev"
                }
            },
            "autoload": {
                "classmap": [
                    "src/"
                ]
            },
            "notification-url": "https://packagist.org/downloads/",
            "license": [
                "BSD-3-Clause"
            ],
            "authors": [
                {
                    "name": "Sebastian Bergmann",
                    "email": "sb@sebastian-bergmann.de",
                    "role": "lead"
                }
            ],
            "description": "Library that provides collection, processing, and rendering functionality for PHP code coverage information.",
            "homepage": "https://github.com/sebastianbergmann/php-code-coverage",
            "keywords": [
                "coverage",
                "testing",
                "xunit"
            ],
            "time": "2017-04-02T07:44:40+00:00"
        },
        {
            "name": "phpunit/php-file-iterator",
            "version": "1.4.5",
            "source": {
                "type": "git",
                "url": "https://github.com/sebastianbergmann/php-file-iterator.git",
                "reference": "730b01bc3e867237eaac355e06a36b85dd93a8b4"
            },
            "dist": {
                "type": "zip",
                "url": "https://api.github.com/repos/sebastianbergmann/php-file-iterator/zipball/730b01bc3e867237eaac355e06a36b85dd93a8b4",
                "reference": "730b01bc3e867237eaac355e06a36b85dd93a8b4",
                "shasum": ""
            },
            "require": {
                "php": ">=5.3.3"
            },
            "type": "library",
            "extra": {
                "branch-alias": {
                    "dev-master": "1.4.x-dev"
                }
            },
            "autoload": {
                "classmap": [
                    "src/"
                ]
            },
            "notification-url": "https://packagist.org/downloads/",
            "license": [
                "BSD-3-Clause"
            ],
            "authors": [
                {
                    "name": "Sebastian Bergmann",
                    "email": "sb@sebastian-bergmann.de",
                    "role": "lead"
                }
            ],
            "description": "FilterIterator implementation that filters files based on a list of suffixes.",
            "homepage": "https://github.com/sebastianbergmann/php-file-iterator/",
            "keywords": [
                "filesystem",
                "iterator"
            ],
            "time": "2017-11-27T13:52:08+00:00"
        },
        {
            "name": "phpunit/php-text-template",
            "version": "1.2.1",
            "source": {
                "type": "git",
                "url": "https://github.com/sebastianbergmann/php-text-template.git",
                "reference": "31f8b717e51d9a2afca6c9f046f5d69fc27c8686"
            },
            "dist": {
                "type": "zip",
                "url": "https://api.github.com/repos/sebastianbergmann/php-text-template/zipball/31f8b717e51d9a2afca6c9f046f5d69fc27c8686",
                "reference": "31f8b717e51d9a2afca6c9f046f5d69fc27c8686",
                "shasum": ""
            },
            "require": {
                "php": ">=5.3.3"
            },
            "type": "library",
            "autoload": {
                "classmap": [
                    "src/"
                ]
            },
            "notification-url": "https://packagist.org/downloads/",
            "license": [
                "BSD-3-Clause"
            ],
            "authors": [
                {
                    "name": "Sebastian Bergmann",
                    "email": "sebastian@phpunit.de",
                    "role": "lead"
                }
            ],
            "description": "Simple template engine.",
            "homepage": "https://github.com/sebastianbergmann/php-text-template/",
            "keywords": [
                "template"
            ],
            "time": "2015-06-21T13:50:34+00:00"
        },
        {
            "name": "phpunit/php-timer",
            "version": "1.0.9",
            "source": {
                "type": "git",
                "url": "https://github.com/sebastianbergmann/php-timer.git",
                "reference": "3dcf38ca72b158baf0bc245e9184d3fdffa9c46f"
            },
            "dist": {
                "type": "zip",
                "url": "https://api.github.com/repos/sebastianbergmann/php-timer/zipball/3dcf38ca72b158baf0bc245e9184d3fdffa9c46f",
                "reference": "3dcf38ca72b158baf0bc245e9184d3fdffa9c46f",
                "shasum": ""
            },
            "require": {
                "php": "^5.3.3 || ^7.0"
            },
            "require-dev": {
                "phpunit/phpunit": "^4.8.35 || ^5.7 || ^6.0"
            },
            "type": "library",
            "extra": {
                "branch-alias": {
                    "dev-master": "1.0-dev"
                }
            },
            "autoload": {
                "classmap": [
                    "src/"
                ]
            },
            "notification-url": "https://packagist.org/downloads/",
            "license": [
                "BSD-3-Clause"
            ],
            "authors": [
                {
                    "name": "Sebastian Bergmann",
                    "email": "sb@sebastian-bergmann.de",
                    "role": "lead"
                }
            ],
            "description": "Utility class for timing",
            "homepage": "https://github.com/sebastianbergmann/php-timer/",
            "keywords": [
                "timer"
            ],
            "time": "2017-02-26T11:10:40+00:00"
        },
        {
            "name": "phpunit/php-token-stream",
            "version": "1.4.12",
            "source": {
                "type": "git",
                "url": "https://github.com/sebastianbergmann/php-token-stream.git",
                "reference": "1ce90ba27c42e4e44e6d8458241466380b51fa16"
            },
            "dist": {
                "type": "zip",
                "url": "https://api.github.com/repos/sebastianbergmann/php-token-stream/zipball/1ce90ba27c42e4e44e6d8458241466380b51fa16",
                "reference": "1ce90ba27c42e4e44e6d8458241466380b51fa16",
                "shasum": ""
            },
            "require": {
                "ext-tokenizer": "*",
                "php": ">=5.3.3"
            },
            "require-dev": {
                "phpunit/phpunit": "~4.2"
            },
            "type": "library",
            "extra": {
                "branch-alias": {
                    "dev-master": "1.4-dev"
                }
            },
            "autoload": {
                "classmap": [
                    "src/"
                ]
            },
            "notification-url": "https://packagist.org/downloads/",
            "license": [
                "BSD-3-Clause"
            ],
            "authors": [
                {
                    "name": "Sebastian Bergmann",
                    "email": "sebastian@phpunit.de"
                }
            ],
            "description": "Wrapper around PHP's tokenizer extension.",
            "homepage": "https://github.com/sebastianbergmann/php-token-stream/",
            "keywords": [
                "tokenizer"
            ],
            "time": "2017-12-04T08:55:13+00:00"
        },
        {
            "name": "phpunit/phpunit",
            "version": "5.7.27",
            "source": {
                "type": "git",
                "url": "https://github.com/sebastianbergmann/phpunit.git",
                "reference": "b7803aeca3ccb99ad0a506fa80b64cd6a56bbc0c"
            },
            "dist": {
                "type": "zip",
                "url": "https://api.github.com/repos/sebastianbergmann/phpunit/zipball/b7803aeca3ccb99ad0a506fa80b64cd6a56bbc0c",
                "reference": "b7803aeca3ccb99ad0a506fa80b64cd6a56bbc0c",
                "shasum": ""
            },
            "require": {
                "ext-dom": "*",
                "ext-json": "*",
                "ext-libxml": "*",
                "ext-mbstring": "*",
                "ext-xml": "*",
                "myclabs/deep-copy": "~1.3",
                "php": "^5.6 || ^7.0",
                "phpspec/prophecy": "^1.6.2",
                "phpunit/php-code-coverage": "^4.0.4",
                "phpunit/php-file-iterator": "~1.4",
                "phpunit/php-text-template": "~1.2",
                "phpunit/php-timer": "^1.0.6",
                "phpunit/phpunit-mock-objects": "^3.2",
                "sebastian/comparator": "^1.2.4",
                "sebastian/diff": "^1.4.3",
                "sebastian/environment": "^1.3.4 || ^2.0",
                "sebastian/exporter": "~2.0",
                "sebastian/global-state": "^1.1",
                "sebastian/object-enumerator": "~2.0",
                "sebastian/resource-operations": "~1.0",
                "sebastian/version": "^1.0.6|^2.0.1",
                "symfony/yaml": "~2.1|~3.0|~4.0"
            },
            "conflict": {
                "phpdocumentor/reflection-docblock": "3.0.2"
            },
            "require-dev": {
                "ext-pdo": "*"
            },
            "suggest": {
                "ext-xdebug": "*",
                "phpunit/php-invoker": "~1.1"
            },
            "bin": [
                "phpunit"
            ],
            "type": "library",
            "extra": {
                "branch-alias": {
                    "dev-master": "5.7.x-dev"
                }
            },
            "autoload": {
                "classmap": [
                    "src/"
                ]
            },
            "notification-url": "https://packagist.org/downloads/",
            "license": [
                "BSD-3-Clause"
            ],
            "authors": [
                {
                    "name": "Sebastian Bergmann",
                    "email": "sebastian@phpunit.de",
                    "role": "lead"
                }
            ],
            "description": "The PHP Unit Testing framework.",
            "homepage": "https://phpunit.de/",
            "keywords": [
                "phpunit",
                "testing",
                "xunit"
            ],
            "time": "2018-02-01T05:50:59+00:00"
        },
        {
            "name": "phpunit/phpunit-mock-objects",
            "version": "3.4.4",
            "source": {
                "type": "git",
                "url": "https://github.com/sebastianbergmann/phpunit-mock-objects.git",
                "reference": "a23b761686d50a560cc56233b9ecf49597cc9118"
            },
            "dist": {
                "type": "zip",
                "url": "https://api.github.com/repos/sebastianbergmann/phpunit-mock-objects/zipball/a23b761686d50a560cc56233b9ecf49597cc9118",
                "reference": "a23b761686d50a560cc56233b9ecf49597cc9118",
                "shasum": ""
            },
            "require": {
                "doctrine/instantiator": "^1.0.2",
                "php": "^5.6 || ^7.0",
                "phpunit/php-text-template": "^1.2",
                "sebastian/exporter": "^1.2 || ^2.0"
            },
            "conflict": {
                "phpunit/phpunit": "<5.4.0"
            },
            "require-dev": {
                "phpunit/phpunit": "^5.4"
            },
            "suggest": {
                "ext-soap": "*"
            },
            "type": "library",
            "extra": {
                "branch-alias": {
                    "dev-master": "3.2.x-dev"
                }
            },
            "autoload": {
                "classmap": [
                    "src/"
                ]
            },
            "notification-url": "https://packagist.org/downloads/",
            "license": [
                "BSD-3-Clause"
            ],
            "authors": [
                {
                    "name": "Sebastian Bergmann",
                    "email": "sb@sebastian-bergmann.de",
                    "role": "lead"
                }
            ],
            "description": "Mock Object library for PHPUnit",
            "homepage": "https://github.com/sebastianbergmann/phpunit-mock-objects/",
            "keywords": [
                "mock",
                "xunit"
            ],
            "abandoned": true,
            "time": "2017-06-30T09:13:00+00:00"
        },
        {
            "name": "pimple/pimple",
            "version": "v3.0.2",
            "source": {
                "type": "git",
                "url": "https://github.com/silexphp/Pimple.git",
                "reference": "a30f7d6e57565a2e1a316e1baf2a483f788b258a"
            },
            "dist": {
                "type": "zip",
                "url": "https://api.github.com/repos/silexphp/Pimple/zipball/a30f7d6e57565a2e1a316e1baf2a483f788b258a",
                "reference": "a30f7d6e57565a2e1a316e1baf2a483f788b258a",
                "shasum": ""
            },
            "require": {
                "php": ">=5.3.0"
            },
            "type": "library",
            "extra": {
                "branch-alias": {
                    "dev-master": "3.0.x-dev"
                }
            },
            "autoload": {
                "psr-0": {
                    "Pimple": "src/"
                }
            },
            "notification-url": "https://packagist.org/downloads/",
            "license": [
                "MIT"
            ],
            "authors": [
                {
                    "name": "Fabien Potencier",
                    "email": "fabien@symfony.com"
                }
            ],
            "description": "Pimple, a simple Dependency Injection Container",
            "homepage": "http://pimple.sensiolabs.org",
            "keywords": [
                "container",
                "dependency injection"
            ],
            "time": "2015-09-11T15:10:35+00:00"
        },
        {
            "name": "psr/cache",
            "version": "1.0.1",
            "source": {
                "type": "git",
                "url": "https://github.com/php-fig/cache.git",
                "reference": "d11b50ad223250cf17b86e38383413f5a6764bf8"
            },
            "dist": {
                "type": "zip",
                "url": "https://api.github.com/repos/php-fig/cache/zipball/d11b50ad223250cf17b86e38383413f5a6764bf8",
                "reference": "d11b50ad223250cf17b86e38383413f5a6764bf8",
                "shasum": ""
            },
            "require": {
                "php": ">=5.3.0"
            },
            "type": "library",
            "extra": {
                "branch-alias": {
                    "dev-master": "1.0.x-dev"
                }
            },
            "autoload": {
                "psr-4": {
                    "Psr\\Cache\\": "src/"
                }
            },
            "notification-url": "https://packagist.org/downloads/",
            "license": [
                "MIT"
            ],
            "authors": [
                {
                    "name": "PHP-FIG",
                    "homepage": "http://www.php-fig.org/"
                }
            ],
            "description": "Common interface for caching libraries",
            "keywords": [
                "cache",
                "psr",
                "psr-6"
            ],
            "time": "2016-08-06T20:24:11+00:00"
        },
        {
            "name": "psr/container",
            "version": "1.0.0",
            "source": {
                "type": "git",
                "url": "https://github.com/php-fig/container.git",
                "reference": "b7ce3b176482dbbc1245ebf52b181af44c2cf55f"
            },
            "dist": {
                "type": "zip",
                "url": "https://api.github.com/repos/php-fig/container/zipball/b7ce3b176482dbbc1245ebf52b181af44c2cf55f",
                "reference": "b7ce3b176482dbbc1245ebf52b181af44c2cf55f",
                "shasum": ""
            },
            "require": {
                "php": ">=5.3.0"
            },
            "type": "library",
            "extra": {
                "branch-alias": {
                    "dev-master": "1.0.x-dev"
                }
            },
            "autoload": {
                "psr-4": {
                    "Psr\\Container\\": "src/"
                }
            },
            "notification-url": "https://packagist.org/downloads/",
            "license": [
                "MIT"
            ],
            "authors": [
                {
                    "name": "PHP-FIG",
                    "homepage": "http://www.php-fig.org/"
                }
            ],
            "description": "Common Container Interface (PHP FIG PSR-11)",
            "homepage": "https://github.com/php-fig/container",
            "keywords": [
                "PSR-11",
                "container",
                "container-interface",
                "container-interop",
                "psr"
            ],
            "time": "2017-02-14T16:28:37+00:00"
        },
        {
            "name": "psr/http-message",
            "version": "1.0.1",
            "source": {
                "type": "git",
                "url": "https://github.com/php-fig/http-message.git",
                "reference": "f6561bf28d520154e4b0ec72be95418abe6d9363"
            },
            "dist": {
                "type": "zip",
                "url": "https://api.github.com/repos/php-fig/http-message/zipball/f6561bf28d520154e4b0ec72be95418abe6d9363",
                "reference": "f6561bf28d520154e4b0ec72be95418abe6d9363",
                "shasum": ""
            },
            "require": {
                "php": ">=5.3.0"
            },
            "type": "library",
            "extra": {
                "branch-alias": {
                    "dev-master": "1.0.x-dev"
                }
            },
            "autoload": {
                "psr-4": {
                    "Psr\\Http\\Message\\": "src/"
                }
            },
            "notification-url": "https://packagist.org/downloads/",
            "license": [
                "MIT"
            ],
            "authors": [
                {
                    "name": "PHP-FIG",
                    "homepage": "http://www.php-fig.org/"
                }
            ],
            "description": "Common interface for HTTP messages",
            "homepage": "https://github.com/php-fig/http-message",
            "keywords": [
                "http",
                "http-message",
                "psr",
                "psr-7",
                "request",
                "response"
            ],
            "time": "2016-08-06T14:39:51+00:00"
        },
        {
            "name": "psr/log",
            "version": "1.0.2",
            "source": {
                "type": "git",
                "url": "https://github.com/php-fig/log.git",
                "reference": "4ebe3a8bf773a19edfe0a84b6585ba3d401b724d"
            },
            "dist": {
                "type": "zip",
                "url": "https://api.github.com/repos/php-fig/log/zipball/4ebe3a8bf773a19edfe0a84b6585ba3d401b724d",
                "reference": "4ebe3a8bf773a19edfe0a84b6585ba3d401b724d",
                "shasum": ""
            },
            "require": {
                "php": ">=5.3.0"
            },
            "type": "library",
            "extra": {
                "branch-alias": {
                    "dev-master": "1.0.x-dev"
                }
            },
            "autoload": {
                "psr-4": {
                    "Psr\\Log\\": "Psr/Log/"
                }
            },
            "notification-url": "https://packagist.org/downloads/",
            "license": [
                "MIT"
            ],
            "authors": [
                {
                    "name": "PHP-FIG",
                    "homepage": "http://www.php-fig.org/"
                }
            ],
            "description": "Common interface for logging libraries",
            "homepage": "https://github.com/php-fig/log",
            "keywords": [
                "log",
                "psr",
                "psr-3"
            ],
            "time": "2016-10-10T12:19:37+00:00"
        },
        {
            "name": "psr/simple-cache",
            "version": "1.0.1",
            "source": {
                "type": "git",
                "url": "https://github.com/php-fig/simple-cache.git",
                "reference": "408d5eafb83c57f6365a3ca330ff23aa4a5fa39b"
            },
            "dist": {
                "type": "zip",
                "url": "https://api.github.com/repos/php-fig/simple-cache/zipball/408d5eafb83c57f6365a3ca330ff23aa4a5fa39b",
                "reference": "408d5eafb83c57f6365a3ca330ff23aa4a5fa39b",
                "shasum": ""
            },
            "require": {
                "php": ">=5.3.0"
            },
            "type": "library",
            "extra": {
                "branch-alias": {
                    "dev-master": "1.0.x-dev"
                }
            },
            "autoload": {
                "psr-4": {
                    "Psr\\SimpleCache\\": "src/"
                }
            },
            "notification-url": "https://packagist.org/downloads/",
            "license": [
                "MIT"
            ],
            "authors": [
                {
                    "name": "PHP-FIG",
                    "homepage": "http://www.php-fig.org/"
                }
            ],
            "description": "Common interfaces for simple caching",
            "keywords": [
                "cache",
                "caching",
                "psr",
                "psr-16",
                "simple-cache"
            ],
            "time": "2017-10-23T01:57:42+00:00"
        },
        {
            "name": "ralouphie/getallheaders",
            "version": "3.0.3",
            "source": {
                "type": "git",
                "url": "https://github.com/ralouphie/getallheaders.git",
                "reference": "120b605dfeb996808c31b6477290a714d356e822"
            },
            "dist": {
                "type": "zip",
                "url": "https://api.github.com/repos/ralouphie/getallheaders/zipball/120b605dfeb996808c31b6477290a714d356e822",
                "reference": "120b605dfeb996808c31b6477290a714d356e822",
                "shasum": ""
            },
            "require": {
                "php": ">=5.6"
            },
            "require-dev": {
                "php-coveralls/php-coveralls": "^2.1",
                "phpunit/phpunit": "^5 || ^6.5"
            },
            "type": "library",
            "autoload": {
                "files": [
                    "src/getallheaders.php"
                ]
            },
            "notification-url": "https://packagist.org/downloads/",
            "license": [
                "MIT"
            ],
            "authors": [
                {
                    "name": "Ralph Khattar",
                    "email": "ralph.khattar@gmail.com"
                }
            ],
            "description": "A polyfill for getallheaders.",
            "time": "2019-03-08T08:55:37+00:00"
        },
        {
            "name": "robmorgan/phinx",
            "version": "0.11.6",
            "source": {
                "type": "git",
                "url": "https://github.com/cakephp/phinx.git",
                "reference": "6bac1f51c8e35201ec281e842e6ae6dbe066212f"
            },
            "dist": {
                "type": "zip",
                "url": "https://api.github.com/repos/cakephp/phinx/zipball/6bac1f51c8e35201ec281e842e6ae6dbe066212f",
                "reference": "6bac1f51c8e35201ec281e842e6ae6dbe066212f",
                "shasum": ""
            },
            "require": {
                "cakephp/collection": "^3.7",
                "cakephp/database": "^3.7",
                "php": ">=5.6",
                "symfony/config": "^3.4|^4.0|^5.0",
                "symfony/console": "^3.4|^4.0|^5.0"
            },
            "require-dev": {
                "cakephp/cakephp-codesniffer": "^3.0",
                "ext-json": "*",
                "phpunit/phpunit": ">=5.7,<8.0",
                "sebastian/comparator": ">=1.2.3",
                "symfony/yaml": "^3.4|^4.0|^5.0"
            },
            "suggest": {
                "ext-json": "Install if using JSON configuration format",
                "symfony/yaml": "Install if using YAML configuration format"
            },
            "bin": [
                "bin/phinx"
            ],
            "type": "library",
            "autoload": {
                "psr-4": {
                    "Phinx\\": "src/Phinx/"
                }
            },
            "notification-url": "https://packagist.org/downloads/",
            "license": [
                "MIT"
            ],
            "authors": [
                {
                    "name": "Rob Morgan",
                    "email": "robbym@gmail.com",
                    "homepage": "https://robmorgan.id.au",
                    "role": "Lead Developer"
                },
                {
                    "name": "Woody Gilk",
                    "email": "woody.gilk@gmail.com",
                    "homepage": "https://shadowhand.me",
                    "role": "Developer"
                },
                {
                    "name": "Richard Quadling",
                    "email": "rquadling@gmail.com",
                    "role": "Developer"
                },
                {
                    "name": "CakePHP Community",
                    "homepage": "https://github.com/cakephp/phinx/graphs/contributors",
                    "role": "Developer"
                }
            ],
            "description": "Phinx makes it ridiculously easy to manage the database migrations for your PHP app.",
            "homepage": "https://phinx.org",
            "keywords": [
                "database",
                "database migrations",
                "db",
                "migrations",
                "phinx"
            ],
            "time": "2020-04-06T16:36:00+00:00"
        },
        {
            "name": "sebastian/code-unit-reverse-lookup",
            "version": "1.0.1",
            "source": {
                "type": "git",
                "url": "https://github.com/sebastianbergmann/code-unit-reverse-lookup.git",
                "reference": "4419fcdb5eabb9caa61a27c7a1db532a6b55dd18"
            },
            "dist": {
                "type": "zip",
                "url": "https://api.github.com/repos/sebastianbergmann/code-unit-reverse-lookup/zipball/4419fcdb5eabb9caa61a27c7a1db532a6b55dd18",
                "reference": "4419fcdb5eabb9caa61a27c7a1db532a6b55dd18",
                "shasum": ""
            },
            "require": {
                "php": "^5.6 || ^7.0"
            },
            "require-dev": {
                "phpunit/phpunit": "^5.7 || ^6.0"
            },
            "type": "library",
            "extra": {
                "branch-alias": {
                    "dev-master": "1.0.x-dev"
                }
            },
            "autoload": {
                "classmap": [
                    "src/"
                ]
            },
            "notification-url": "https://packagist.org/downloads/",
            "license": [
                "BSD-3-Clause"
            ],
            "authors": [
                {
                    "name": "Sebastian Bergmann",
                    "email": "sebastian@phpunit.de"
                }
            ],
            "description": "Looks up which function or method a line of code belongs to",
            "homepage": "https://github.com/sebastianbergmann/code-unit-reverse-lookup/",
            "time": "2017-03-04T06:30:41+00:00"
        },
        {
            "name": "sebastian/comparator",
            "version": "1.2.4",
            "source": {
                "type": "git",
                "url": "https://github.com/sebastianbergmann/comparator.git",
                "reference": "2b7424b55f5047b47ac6e5ccb20b2aea4011d9be"
            },
            "dist": {
                "type": "zip",
                "url": "https://api.github.com/repos/sebastianbergmann/comparator/zipball/2b7424b55f5047b47ac6e5ccb20b2aea4011d9be",
                "reference": "2b7424b55f5047b47ac6e5ccb20b2aea4011d9be",
                "shasum": ""
            },
            "require": {
                "php": ">=5.3.3",
                "sebastian/diff": "~1.2",
                "sebastian/exporter": "~1.2 || ~2.0"
            },
            "require-dev": {
                "phpunit/phpunit": "~4.4"
            },
            "type": "library",
            "extra": {
                "branch-alias": {
                    "dev-master": "1.2.x-dev"
                }
            },
            "autoload": {
                "classmap": [
                    "src/"
                ]
            },
            "notification-url": "https://packagist.org/downloads/",
            "license": [
                "BSD-3-Clause"
            ],
            "authors": [
                {
                    "name": "Jeff Welch",
                    "email": "whatthejeff@gmail.com"
                },
                {
                    "name": "Volker Dusch",
                    "email": "github@wallbash.com"
                },
                {
                    "name": "Bernhard Schussek",
                    "email": "bschussek@2bepublished.at"
                },
                {
                    "name": "Sebastian Bergmann",
                    "email": "sebastian@phpunit.de"
                }
            ],
            "description": "Provides the functionality to compare PHP values for equality",
            "homepage": "http://www.github.com/sebastianbergmann/comparator",
            "keywords": [
                "comparator",
                "compare",
                "equality"
            ],
            "time": "2017-01-29T09:50:25+00:00"
        },
        {
            "name": "sebastian/diff",
            "version": "1.4.3",
            "source": {
                "type": "git",
                "url": "https://github.com/sebastianbergmann/diff.git",
                "reference": "7f066a26a962dbe58ddea9f72a4e82874a3975a4"
            },
            "dist": {
                "type": "zip",
                "url": "https://api.github.com/repos/sebastianbergmann/diff/zipball/7f066a26a962dbe58ddea9f72a4e82874a3975a4",
                "reference": "7f066a26a962dbe58ddea9f72a4e82874a3975a4",
                "shasum": ""
            },
            "require": {
                "php": "^5.3.3 || ^7.0"
            },
            "require-dev": {
                "phpunit/phpunit": "^4.8.35 || ^5.7 || ^6.0"
            },
            "type": "library",
            "extra": {
                "branch-alias": {
                    "dev-master": "1.4-dev"
                }
            },
            "autoload": {
                "classmap": [
                    "src/"
                ]
            },
            "notification-url": "https://packagist.org/downloads/",
            "license": [
                "BSD-3-Clause"
            ],
            "authors": [
                {
                    "name": "Kore Nordmann",
                    "email": "mail@kore-nordmann.de"
                },
                {
                    "name": "Sebastian Bergmann",
                    "email": "sebastian@phpunit.de"
                }
            ],
            "description": "Diff implementation",
            "homepage": "https://github.com/sebastianbergmann/diff",
            "keywords": [
                "diff"
            ],
            "time": "2017-05-22T07:24:03+00:00"
        },
        {
            "name": "sebastian/environment",
            "version": "2.0.0",
            "source": {
                "type": "git",
                "url": "https://github.com/sebastianbergmann/environment.git",
                "reference": "5795ffe5dc5b02460c3e34222fee8cbe245d8fac"
            },
            "dist": {
                "type": "zip",
                "url": "https://api.github.com/repos/sebastianbergmann/environment/zipball/5795ffe5dc5b02460c3e34222fee8cbe245d8fac",
                "reference": "5795ffe5dc5b02460c3e34222fee8cbe245d8fac",
                "shasum": ""
            },
            "require": {
                "php": "^5.6 || ^7.0"
            },
            "require-dev": {
                "phpunit/phpunit": "^5.0"
            },
            "type": "library",
            "extra": {
                "branch-alias": {
                    "dev-master": "2.0.x-dev"
                }
            },
            "autoload": {
                "classmap": [
                    "src/"
                ]
            },
            "notification-url": "https://packagist.org/downloads/",
            "license": [
                "BSD-3-Clause"
            ],
            "authors": [
                {
                    "name": "Sebastian Bergmann",
                    "email": "sebastian@phpunit.de"
                }
            ],
            "description": "Provides functionality to handle HHVM/PHP environments",
            "homepage": "http://www.github.com/sebastianbergmann/environment",
            "keywords": [
                "Xdebug",
                "environment",
                "hhvm"
            ],
            "time": "2016-11-26T07:53:53+00:00"
        },
        {
            "name": "sebastian/exporter",
            "version": "2.0.0",
            "source": {
                "type": "git",
                "url": "https://github.com/sebastianbergmann/exporter.git",
                "reference": "ce474bdd1a34744d7ac5d6aad3a46d48d9bac4c4"
            },
            "dist": {
                "type": "zip",
                "url": "https://api.github.com/repos/sebastianbergmann/exporter/zipball/ce474bdd1a34744d7ac5d6aad3a46d48d9bac4c4",
                "reference": "ce474bdd1a34744d7ac5d6aad3a46d48d9bac4c4",
                "shasum": ""
            },
            "require": {
                "php": ">=5.3.3",
                "sebastian/recursion-context": "~2.0"
            },
            "require-dev": {
                "ext-mbstring": "*",
                "phpunit/phpunit": "~4.4"
            },
            "type": "library",
            "extra": {
                "branch-alias": {
                    "dev-master": "2.0.x-dev"
                }
            },
            "autoload": {
                "classmap": [
                    "src/"
                ]
            },
            "notification-url": "https://packagist.org/downloads/",
            "license": [
                "BSD-3-Clause"
            ],
            "authors": [
                {
                    "name": "Jeff Welch",
                    "email": "whatthejeff@gmail.com"
                },
                {
                    "name": "Volker Dusch",
                    "email": "github@wallbash.com"
                },
                {
                    "name": "Bernhard Schussek",
                    "email": "bschussek@2bepublished.at"
                },
                {
                    "name": "Sebastian Bergmann",
                    "email": "sebastian@phpunit.de"
                },
                {
                    "name": "Adam Harvey",
                    "email": "aharvey@php.net"
                }
            ],
            "description": "Provides the functionality to export PHP variables for visualization",
            "homepage": "http://www.github.com/sebastianbergmann/exporter",
            "keywords": [
                "export",
                "exporter"
            ],
            "time": "2016-11-19T08:54:04+00:00"
        },
        {
            "name": "sebastian/finder-facade",
            "version": "1.2.2",
            "source": {
                "type": "git",
                "url": "https://github.com/sebastianbergmann/finder-facade.git",
                "reference": "4a3174709c2dc565fe5fb26fcf827f6a1fc7b09f"
            },
            "dist": {
                "type": "zip",
                "url": "https://api.github.com/repos/sebastianbergmann/finder-facade/zipball/4a3174709c2dc565fe5fb26fcf827f6a1fc7b09f",
                "reference": "4a3174709c2dc565fe5fb26fcf827f6a1fc7b09f",
                "shasum": ""
            },
            "require": {
                "symfony/finder": "~2.3|~3.0|~4.0",
                "theseer/fdomdocument": "~1.3"
            },
            "type": "library",
            "autoload": {
                "classmap": [
                    "src/"
                ]
            },
            "notification-url": "https://packagist.org/downloads/",
            "license": [
                "BSD-3-Clause"
            ],
            "authors": [
                {
                    "name": "Sebastian Bergmann",
                    "email": "sebastian@phpunit.de",
                    "role": "lead"
                }
            ],
            "description": "FinderFacade is a convenience wrapper for Symfony's Finder component.",
            "homepage": "https://github.com/sebastianbergmann/finder-facade",
            "time": "2017-11-18T17:31:49+00:00"
        },
        {
            "name": "sebastian/global-state",
            "version": "1.1.1",
            "source": {
                "type": "git",
                "url": "https://github.com/sebastianbergmann/global-state.git",
                "reference": "bc37d50fea7d017d3d340f230811c9f1d7280af4"
            },
            "dist": {
                "type": "zip",
                "url": "https://api.github.com/repos/sebastianbergmann/global-state/zipball/bc37d50fea7d017d3d340f230811c9f1d7280af4",
                "reference": "bc37d50fea7d017d3d340f230811c9f1d7280af4",
                "shasum": ""
            },
            "require": {
                "php": ">=5.3.3"
            },
            "require-dev": {
                "phpunit/phpunit": "~4.2"
            },
            "suggest": {
                "ext-uopz": "*"
            },
            "type": "library",
            "extra": {
                "branch-alias": {
                    "dev-master": "1.0-dev"
                }
            },
            "autoload": {
                "classmap": [
                    "src/"
                ]
            },
            "notification-url": "https://packagist.org/downloads/",
            "license": [
                "BSD-3-Clause"
            ],
            "authors": [
                {
                    "name": "Sebastian Bergmann",
                    "email": "sebastian@phpunit.de"
                }
            ],
            "description": "Snapshotting of global state",
            "homepage": "http://www.github.com/sebastianbergmann/global-state",
            "keywords": [
                "global state"
            ],
            "time": "2015-10-12T03:26:01+00:00"
        },
        {
            "name": "sebastian/object-enumerator",
            "version": "2.0.1",
            "source": {
                "type": "git",
                "url": "https://github.com/sebastianbergmann/object-enumerator.git",
                "reference": "1311872ac850040a79c3c058bea3e22d0f09cbb7"
            },
            "dist": {
                "type": "zip",
                "url": "https://api.github.com/repos/sebastianbergmann/object-enumerator/zipball/1311872ac850040a79c3c058bea3e22d0f09cbb7",
                "reference": "1311872ac850040a79c3c058bea3e22d0f09cbb7",
                "shasum": ""
            },
            "require": {
                "php": ">=5.6",
                "sebastian/recursion-context": "~2.0"
            },
            "require-dev": {
                "phpunit/phpunit": "~5"
            },
            "type": "library",
            "extra": {
                "branch-alias": {
                    "dev-master": "2.0.x-dev"
                }
            },
            "autoload": {
                "classmap": [
                    "src/"
                ]
            },
            "notification-url": "https://packagist.org/downloads/",
            "license": [
                "BSD-3-Clause"
            ],
            "authors": [
                {
                    "name": "Sebastian Bergmann",
                    "email": "sebastian@phpunit.de"
                }
            ],
            "description": "Traverses array structures and object graphs to enumerate all referenced objects",
            "homepage": "https://github.com/sebastianbergmann/object-enumerator/",
            "time": "2017-02-18T15:18:39+00:00"
        },
        {
            "name": "sebastian/phpcpd",
            "version": "2.0.4",
            "source": {
                "type": "git",
                "url": "https://github.com/sebastianbergmann/phpcpd.git",
                "reference": "24d9a880deadb0b8c9680e9cfe78e30b704225db"
            },
            "dist": {
                "type": "zip",
                "url": "https://api.github.com/repos/sebastianbergmann/phpcpd/zipball/24d9a880deadb0b8c9680e9cfe78e30b704225db",
                "reference": "24d9a880deadb0b8c9680e9cfe78e30b704225db",
                "shasum": ""
            },
            "require": {
                "php": ">=5.3.3",
                "phpunit/php-timer": ">=1.0.6",
                "sebastian/finder-facade": "~1.1",
                "sebastian/version": "~1.0|~2.0",
                "symfony/console": "~2.7|^3.0",
                "theseer/fdomdocument": "~1.4"
            },
            "bin": [
                "phpcpd"
            ],
            "type": "library",
            "extra": {
                "branch-alias": {
                    "dev-master": "2.0-dev"
                }
            },
            "autoload": {
                "classmap": [
                    "src/"
                ]
            },
            "notification-url": "https://packagist.org/downloads/",
            "license": [
                "BSD-3-Clause"
            ],
            "authors": [
                {
                    "name": "Sebastian Bergmann",
                    "email": "sebastian@phpunit.de",
                    "role": "lead"
                }
            ],
            "description": "Copy/Paste Detector (CPD) for PHP code.",
            "homepage": "https://github.com/sebastianbergmann/phpcpd",
            "time": "2016-04-17T19:32:49+00:00"
        },
        {
            "name": "sebastian/recursion-context",
            "version": "2.0.0",
            "source": {
                "type": "git",
                "url": "https://github.com/sebastianbergmann/recursion-context.git",
                "reference": "2c3ba150cbec723aa057506e73a8d33bdb286c9a"
            },
            "dist": {
                "type": "zip",
                "url": "https://api.github.com/repos/sebastianbergmann/recursion-context/zipball/2c3ba150cbec723aa057506e73a8d33bdb286c9a",
                "reference": "2c3ba150cbec723aa057506e73a8d33bdb286c9a",
                "shasum": ""
            },
            "require": {
                "php": ">=5.3.3"
            },
            "require-dev": {
                "phpunit/phpunit": "~4.4"
            },
            "type": "library",
            "extra": {
                "branch-alias": {
                    "dev-master": "2.0.x-dev"
                }
            },
            "autoload": {
                "classmap": [
                    "src/"
                ]
            },
            "notification-url": "https://packagist.org/downloads/",
            "license": [
                "BSD-3-Clause"
            ],
            "authors": [
                {
                    "name": "Jeff Welch",
                    "email": "whatthejeff@gmail.com"
                },
                {
                    "name": "Sebastian Bergmann",
                    "email": "sebastian@phpunit.de"
                },
                {
                    "name": "Adam Harvey",
                    "email": "aharvey@php.net"
                }
            ],
            "description": "Provides functionality to recursively process PHP variables",
            "homepage": "http://www.github.com/sebastianbergmann/recursion-context",
            "time": "2016-11-19T07:33:16+00:00"
        },
        {
            "name": "sebastian/resource-operations",
            "version": "1.0.0",
            "source": {
                "type": "git",
                "url": "https://github.com/sebastianbergmann/resource-operations.git",
                "reference": "ce990bb21759f94aeafd30209e8cfcdfa8bc3f52"
            },
            "dist": {
                "type": "zip",
                "url": "https://api.github.com/repos/sebastianbergmann/resource-operations/zipball/ce990bb21759f94aeafd30209e8cfcdfa8bc3f52",
                "reference": "ce990bb21759f94aeafd30209e8cfcdfa8bc3f52",
                "shasum": ""
            },
            "require": {
                "php": ">=5.6.0"
            },
            "type": "library",
            "extra": {
                "branch-alias": {
                    "dev-master": "1.0.x-dev"
                }
            },
            "autoload": {
                "classmap": [
                    "src/"
                ]
            },
            "notification-url": "https://packagist.org/downloads/",
            "license": [
                "BSD-3-Clause"
            ],
            "authors": [
                {
                    "name": "Sebastian Bergmann",
                    "email": "sebastian@phpunit.de"
                }
            ],
            "description": "Provides a list of PHP built-in functions that operate on resources",
            "homepage": "https://www.github.com/sebastianbergmann/resource-operations",
            "time": "2015-07-28T20:34:47+00:00"
        },
        {
            "name": "sebastian/version",
            "version": "2.0.1",
            "source": {
                "type": "git",
                "url": "https://github.com/sebastianbergmann/version.git",
                "reference": "99732be0ddb3361e16ad77b68ba41efc8e979019"
            },
            "dist": {
                "type": "zip",
                "url": "https://api.github.com/repos/sebastianbergmann/version/zipball/99732be0ddb3361e16ad77b68ba41efc8e979019",
                "reference": "99732be0ddb3361e16ad77b68ba41efc8e979019",
                "shasum": ""
            },
            "require": {
                "php": ">=5.6"
            },
            "type": "library",
            "extra": {
                "branch-alias": {
                    "dev-master": "2.0.x-dev"
                }
            },
            "autoload": {
                "classmap": [
                    "src/"
                ]
            },
            "notification-url": "https://packagist.org/downloads/",
            "license": [
                "BSD-3-Clause"
            ],
            "authors": [
                {
                    "name": "Sebastian Bergmann",
                    "email": "sebastian@phpunit.de",
                    "role": "lead"
                }
            ],
            "description": "Library that helps with managing the version number of Git-hosted PHP projects",
            "homepage": "https://github.com/sebastianbergmann/version",
            "time": "2016-10-03T07:35:21+00:00"
        },
        {
            "name": "sensiolabs/ansi-to-html",
            "version": "v1.1.3",
            "source": {
                "type": "git",
                "url": "https://github.com/sensiolabs/ansi-to-html.git",
                "reference": "8b5d787dca714bd98dd770c078d76528320a8286"
            },
            "dist": {
                "type": "zip",
                "url": "https://api.github.com/repos/sensiolabs/ansi-to-html/zipball/8b5d787dca714bd98dd770c078d76528320a8286",
                "reference": "8b5d787dca714bd98dd770c078d76528320a8286",
                "shasum": ""
            },
            "require": {
                "php": ">=5.3.0"
            },
            "suggest": {
                "twig/twig": "Provides nice templating features"
            },
            "type": "library",
            "extra": {
                "branch-alias": {
                    "dev-master": "1.1-dev"
                }
            },
            "autoload": {
                "psr-0": {
                    "SensioLabs\\AnsiConverter": "."
                }
            },
            "notification-url": "https://packagist.org/downloads/",
            "license": [
                "MIT"
            ],
            "authors": [
                {
                    "name": "Fabien Potencier",
                    "email": "fabien@symfony.com"
                }
            ],
            "description": "A library to convert a text with ANSI codes to HTML",
            "time": "2017-05-02T00:53:29+00:00"
        },
        {
            "name": "sensiolabs/security-checker",
            "version": "v5.0.3",
            "source": {
                "type": "git",
                "url": "https://github.com/sensiolabs/security-checker.git",
                "reference": "46be3f58adac13084497961e10eed9a7fb4d44d1"
            },
            "dist": {
                "type": "zip",
                "url": "https://api.github.com/repos/sensiolabs/security-checker/zipball/46be3f58adac13084497961e10eed9a7fb4d44d1",
                "reference": "46be3f58adac13084497961e10eed9a7fb4d44d1",
                "shasum": ""
            },
            "require": {
                "composer/ca-bundle": "^1.0",
                "php": ">=5.5.9",
                "symfony/console": "~2.7|~3.0|~4.0"
            },
            "bin": [
                "security-checker"
            ],
            "type": "library",
            "extra": {
                "branch-alias": {
                    "dev-master": "5.0-dev"
                }
            },
            "autoload": {
                "psr-4": {
                    "SensioLabs\\Security\\": "SensioLabs/Security"
                }
            },
            "notification-url": "https://packagist.org/downloads/",
            "license": [
                "MIT"
            ],
            "authors": [
                {
                    "name": "Fabien Potencier",
                    "email": "fabien.potencier@gmail.com"
                }
            ],
            "description": "A security checker for your composer.lock",
            "time": "2018-12-19T17:14:59+00:00"
        },
        {
            "name": "squizlabs/php_codesniffer",
            "version": "3.5.5",
            "source": {
                "type": "git",
                "url": "https://github.com/squizlabs/PHP_CodeSniffer.git",
                "reference": "73e2e7f57d958e7228fce50dc0c61f58f017f9f6"
            },
            "dist": {
                "type": "zip",
                "url": "https://api.github.com/repos/squizlabs/PHP_CodeSniffer/zipball/73e2e7f57d958e7228fce50dc0c61f58f017f9f6",
                "reference": "73e2e7f57d958e7228fce50dc0c61f58f017f9f6",
                "shasum": ""
            },
            "require": {
                "ext-simplexml": "*",
                "ext-tokenizer": "*",
                "ext-xmlwriter": "*",
                "php": ">=5.4.0"
            },
            "require-dev": {
                "phpunit/phpunit": "^4.0 || ^5.0 || ^6.0 || ^7.0"
            },
            "bin": [
                "bin/phpcs",
                "bin/phpcbf"
            ],
            "type": "library",
            "extra": {
                "branch-alias": {
                    "dev-master": "3.x-dev"
                }
            },
            "notification-url": "https://packagist.org/downloads/",
            "license": [
                "BSD-3-Clause"
            ],
            "authors": [
                {
                    "name": "Greg Sherwood",
                    "role": "lead"
                }
            ],
            "description": "PHP_CodeSniffer tokenizes PHP, JavaScript and CSS files and detects violations of a defined set of coding standards.",
            "homepage": "https://github.com/squizlabs/PHP_CodeSniffer",
            "keywords": [
                "phpcs",
                "standards"
            ],
            "time": "2020-04-17T01:09:41+00:00"
        },
        {
            "name": "swiftmailer/swiftmailer",
            "version": "v5.4.12",
            "source": {
                "type": "git",
                "url": "https://github.com/swiftmailer/swiftmailer.git",
                "reference": "181b89f18a90f8925ef805f950d47a7190e9b950"
            },
            "dist": {
                "type": "zip",
                "url": "https://api.github.com/repos/swiftmailer/swiftmailer/zipball/181b89f18a90f8925ef805f950d47a7190e9b950",
                "reference": "181b89f18a90f8925ef805f950d47a7190e9b950",
                "shasum": ""
            },
            "require": {
                "php": ">=5.3.3"
            },
            "require-dev": {
                "mockery/mockery": "~0.9.1",
                "symfony/phpunit-bridge": "~3.2"
            },
            "type": "library",
            "extra": {
                "branch-alias": {
                    "dev-master": "5.4-dev"
                }
            },
            "autoload": {
                "files": [
                    "lib/swift_required.php"
                ]
            },
            "notification-url": "https://packagist.org/downloads/",
            "license": [
                "MIT"
            ],
            "authors": [
                {
                    "name": "Chris Corbyn"
                },
                {
                    "name": "Fabien Potencier",
                    "email": "fabien@symfony.com"
                }
            ],
            "description": "Swiftmailer, free feature-rich PHP mailer",
            "homepage": "https://swiftmailer.symfony.com",
            "keywords": [
                "email",
                "mail",
                "mailer"
            ],
            "time": "2018-07-31T09:26:32+00:00"
        },
        {
            "name": "symfony/browser-kit",
            "version": "v3.4.40",
            "source": {
                "type": "git",
                "url": "https://github.com/symfony/browser-kit.git",
                "reference": "1c7bcd954ad1fc02354c4cfd3fcd1b0c95245367"
            },
            "dist": {
                "type": "zip",
                "url": "https://api.github.com/repos/symfony/browser-kit/zipball/1c7bcd954ad1fc02354c4cfd3fcd1b0c95245367",
                "reference": "1c7bcd954ad1fc02354c4cfd3fcd1b0c95245367",
                "shasum": ""
            },
            "require": {
                "php": "^5.5.9|>=7.0.8",
                "symfony/dom-crawler": "~2.8|~3.0|~4.0"
            },
            "require-dev": {
                "symfony/css-selector": "~2.8|~3.0|~4.0",
                "symfony/process": "~2.8|~3.0|~4.0"
            },
            "suggest": {
                "symfony/process": ""
            },
            "type": "library",
            "extra": {
                "branch-alias": {
                    "dev-master": "3.4-dev"
                }
            },
            "autoload": {
                "psr-4": {
                    "Symfony\\Component\\BrowserKit\\": ""
                },
                "exclude-from-classmap": [
                    "/Tests/"
                ]
            },
            "notification-url": "https://packagist.org/downloads/",
            "license": [
                "MIT"
            ],
            "authors": [
                {
                    "name": "Fabien Potencier",
                    "email": "fabien@symfony.com"
                },
                {
                    "name": "Symfony Community",
                    "homepage": "https://symfony.com/contributors"
                }
            ],
            "description": "Symfony BrowserKit Component",
            "homepage": "https://symfony.com",
            "funding": [
                {
                    "url": "https://symfony.com/sponsor",
                    "type": "custom"
                },
                {
                    "url": "https://github.com/fabpot",
                    "type": "github"
                },
                {
                    "url": "https://tidelift.com/funding/github/packagist/symfony/symfony",
                    "type": "tidelift"
                }
            ],
            "time": "2020-03-15T09:38:08+00:00"
        },
        {
            "name": "symfony/cache",
            "version": "v3.4.40",
            "source": {
                "type": "git",
                "url": "https://github.com/symfony/cache.git",
                "reference": "c9f37a7efd9cb1ab66e42152f43dc50c33ca753c"
            },
            "dist": {
                "type": "zip",
                "url": "https://api.github.com/repos/symfony/cache/zipball/c9f37a7efd9cb1ab66e42152f43dc50c33ca753c",
                "reference": "c9f37a7efd9cb1ab66e42152f43dc50c33ca753c",
                "shasum": ""
            },
            "require": {
                "php": "^5.5.9|>=7.0.8",
                "psr/cache": "~1.0",
                "psr/log": "~1.0",
                "psr/simple-cache": "^1.0",
                "symfony/polyfill-apcu": "~1.1"
            },
            "conflict": {
                "symfony/var-dumper": "<3.3"
            },
            "provide": {
                "psr/cache-implementation": "1.0",
                "psr/simple-cache-implementation": "1.0"
            },
            "require-dev": {
                "cache/integration-tests": "dev-master",
                "doctrine/cache": "~1.6",
                "doctrine/dbal": "~2.4",
                "predis/predis": "~1.0"
            },
            "type": "library",
            "extra": {
                "branch-alias": {
                    "dev-master": "3.4-dev"
                }
            },
            "autoload": {
                "psr-4": {
                    "Symfony\\Component\\Cache\\": ""
                },
                "exclude-from-classmap": [
                    "/Tests/"
                ]
            },
            "notification-url": "https://packagist.org/downloads/",
            "license": [
                "MIT"
            ],
            "authors": [
                {
                    "name": "Nicolas Grekas",
                    "email": "p@tchwork.com"
                },
                {
                    "name": "Symfony Community",
                    "homepage": "https://symfony.com/contributors"
                }
            ],
            "description": "Symfony Cache component with PSR-6, PSR-16, and tags",
            "homepage": "https://symfony.com",
            "keywords": [
                "caching",
                "psr6"
            ],
            "funding": [
                {
                    "url": "https://symfony.com/sponsor",
                    "type": "custom"
                },
                {
                    "url": "https://github.com/fabpot",
                    "type": "github"
                },
                {
                    "url": "https://tidelift.com/funding/github/packagist/symfony/symfony",
                    "type": "tidelift"
                }
            ],
            "time": "2020-04-23T21:50:38+00:00"
        },
        {
            "name": "symfony/config",
            "version": "v3.4.40",
            "source": {
                "type": "git",
                "url": "https://github.com/symfony/config.git",
                "reference": "3634991bea549e73c45a964c38f30ceeae6ed877"
            },
            "dist": {
                "type": "zip",
                "url": "https://api.github.com/repos/symfony/config/zipball/3634991bea549e73c45a964c38f30ceeae6ed877",
                "reference": "3634991bea549e73c45a964c38f30ceeae6ed877",
                "shasum": ""
            },
            "require": {
                "php": "^5.5.9|>=7.0.8",
                "symfony/filesystem": "~2.8|~3.0|~4.0",
                "symfony/polyfill-ctype": "~1.8"
            },
            "conflict": {
                "symfony/dependency-injection": "<3.3",
                "symfony/finder": "<3.3"
            },
            "require-dev": {
                "symfony/dependency-injection": "~3.3|~4.0",
                "symfony/event-dispatcher": "~3.3|~4.0",
                "symfony/finder": "~3.3|~4.0",
                "symfony/yaml": "~3.0|~4.0"
            },
            "suggest": {
                "symfony/yaml": "To use the yaml reference dumper"
            },
            "type": "library",
            "extra": {
                "branch-alias": {
                    "dev-master": "3.4-dev"
                }
            },
            "autoload": {
                "psr-4": {
                    "Symfony\\Component\\Config\\": ""
                },
                "exclude-from-classmap": [
                    "/Tests/"
                ]
            },
            "notification-url": "https://packagist.org/downloads/",
            "license": [
                "MIT"
            ],
            "authors": [
                {
                    "name": "Fabien Potencier",
                    "email": "fabien@symfony.com"
                },
                {
                    "name": "Symfony Community",
                    "homepage": "https://symfony.com/contributors"
                }
            ],
            "description": "Symfony Config Component",
            "homepage": "https://symfony.com",
            "funding": [
                {
                    "url": "https://symfony.com/sponsor",
                    "type": "custom"
                },
                {
                    "url": "https://github.com/fabpot",
                    "type": "github"
                },
                {
                    "url": "https://tidelift.com/funding/github/packagist/symfony/symfony",
                    "type": "tidelift"
                }
            ],
            "time": "2020-04-12T14:33:46+00:00"
        },
        {
            "name": "symfony/console",
            "version": "v3.4.40",
            "source": {
                "type": "git",
                "url": "https://github.com/symfony/console.git",
                "reference": "bf60d5e606cd595391c5f82bf6b570d9573fa120"
            },
            "dist": {
                "type": "zip",
                "url": "https://api.github.com/repos/symfony/console/zipball/bf60d5e606cd595391c5f82bf6b570d9573fa120",
                "reference": "bf60d5e606cd595391c5f82bf6b570d9573fa120",
                "shasum": ""
            },
            "require": {
                "php": "^5.5.9|>=7.0.8",
                "symfony/debug": "~2.8|~3.0|~4.0",
                "symfony/polyfill-mbstring": "~1.0"
            },
            "conflict": {
                "symfony/dependency-injection": "<3.4",
                "symfony/process": "<3.3"
            },
            "provide": {
                "psr/log-implementation": "1.0"
            },
            "require-dev": {
                "psr/log": "~1.0",
                "symfony/config": "~3.3|~4.0",
                "symfony/dependency-injection": "~3.4|~4.0",
                "symfony/event-dispatcher": "~2.8|~3.0|~4.0",
                "symfony/lock": "~3.4|~4.0",
                "symfony/process": "~3.3|~4.0"
            },
            "suggest": {
                "psr/log": "For using the console logger",
                "symfony/event-dispatcher": "",
                "symfony/lock": "",
                "symfony/process": ""
            },
            "type": "library",
            "extra": {
                "branch-alias": {
                    "dev-master": "3.4-dev"
                }
            },
            "autoload": {
                "psr-4": {
                    "Symfony\\Component\\Console\\": ""
                },
                "exclude-from-classmap": [
                    "/Tests/"
                ]
            },
            "notification-url": "https://packagist.org/downloads/",
            "license": [
                "MIT"
            ],
            "authors": [
                {
                    "name": "Fabien Potencier",
                    "email": "fabien@symfony.com"
                },
                {
                    "name": "Symfony Community",
                    "homepage": "https://symfony.com/contributors"
                }
            ],
            "description": "Symfony Console Component",
            "homepage": "https://symfony.com",
            "funding": [
                {
                    "url": "https://symfony.com/sponsor",
                    "type": "custom"
                },
                {
                    "url": "https://github.com/fabpot",
                    "type": "github"
                },
                {
                    "url": "https://tidelift.com/funding/github/packagist/symfony/symfony",
                    "type": "tidelift"
                }
            ],
            "time": "2020-03-27T17:07:22+00:00"
        },
        {
            "name": "symfony/css-selector",
            "version": "v3.4.40",
            "source": {
                "type": "git",
                "url": "https://github.com/symfony/css-selector.git",
                "reference": "9ccf6e78077a3fc1596e6c7b5958008965a11518"
            },
            "dist": {
                "type": "zip",
                "url": "https://api.github.com/repos/symfony/css-selector/zipball/9ccf6e78077a3fc1596e6c7b5958008965a11518",
                "reference": "9ccf6e78077a3fc1596e6c7b5958008965a11518",
                "shasum": ""
            },
            "require": {
                "php": "^5.5.9|>=7.0.8"
            },
            "type": "library",
            "extra": {
                "branch-alias": {
                    "dev-master": "3.4-dev"
                }
            },
            "autoload": {
                "psr-4": {
                    "Symfony\\Component\\CssSelector\\": ""
                },
                "exclude-from-classmap": [
                    "/Tests/"
                ]
            },
            "notification-url": "https://packagist.org/downloads/",
            "license": [
                "MIT"
            ],
            "authors": [
                {
                    "name": "Fabien Potencier",
                    "email": "fabien@symfony.com"
                },
                {
                    "name": "Jean-François Simon",
                    "email": "jeanfrancois.simon@sensiolabs.com"
                },
                {
                    "name": "Symfony Community",
                    "homepage": "https://symfony.com/contributors"
                }
            ],
            "description": "Symfony CssSelector Component",
            "homepage": "https://symfony.com",
            "funding": [
                {
                    "url": "https://symfony.com/sponsor",
                    "type": "custom"
                },
                {
                    "url": "https://github.com/fabpot",
                    "type": "github"
                },
                {
                    "url": "https://tidelift.com/funding/github/packagist/symfony/symfony",
                    "type": "tidelift"
                }
            ],
            "time": "2020-03-16T08:31:04+00:00"
        },
        {
            "name": "symfony/debug",
            "version": "v3.4.40",
            "source": {
                "type": "git",
                "url": "https://github.com/symfony/debug.git",
                "reference": "ce9f3b5e8e1c50f849fded59b3a1b6bc3562ec29"
            },
            "dist": {
                "type": "zip",
                "url": "https://api.github.com/repos/symfony/debug/zipball/ce9f3b5e8e1c50f849fded59b3a1b6bc3562ec29",
                "reference": "ce9f3b5e8e1c50f849fded59b3a1b6bc3562ec29",
                "shasum": ""
            },
            "require": {
                "php": "^5.5.9|>=7.0.8",
                "psr/log": "~1.0"
            },
            "conflict": {
                "symfony/http-kernel": ">=2.3,<2.3.24|~2.4.0|>=2.5,<2.5.9|>=2.6,<2.6.2"
            },
            "require-dev": {
                "symfony/http-kernel": "~2.8|~3.0|~4.0"
            },
            "type": "library",
            "extra": {
                "branch-alias": {
                    "dev-master": "3.4-dev"
                }
            },
            "autoload": {
                "psr-4": {
                    "Symfony\\Component\\Debug\\": ""
                },
                "exclude-from-classmap": [
                    "/Tests/"
                ]
            },
            "notification-url": "https://packagist.org/downloads/",
            "license": [
                "MIT"
            ],
            "authors": [
                {
                    "name": "Fabien Potencier",
                    "email": "fabien@symfony.com"
                },
                {
                    "name": "Symfony Community",
                    "homepage": "https://symfony.com/contributors"
                }
            ],
            "description": "Symfony Debug Component",
            "homepage": "https://symfony.com",
            "funding": [
                {
                    "url": "https://symfony.com/sponsor",
                    "type": "custom"
                },
                {
                    "url": "https://github.com/fabpot",
                    "type": "github"
                },
                {
                    "url": "https://tidelift.com/funding/github/packagist/symfony/symfony",
                    "type": "tidelift"
                }
            ],
            "time": "2020-03-23T10:22:40+00:00"
        },
        {
            "name": "symfony/dependency-injection",
            "version": "v3.4.40",
            "source": {
                "type": "git",
                "url": "https://github.com/symfony/dependency-injection.git",
                "reference": "d10ff5503b0b27711087eef4ac7835a752fe42fd"
            },
            "dist": {
                "type": "zip",
                "url": "https://api.github.com/repos/symfony/dependency-injection/zipball/d10ff5503b0b27711087eef4ac7835a752fe42fd",
                "reference": "d10ff5503b0b27711087eef4ac7835a752fe42fd",
                "shasum": ""
            },
            "require": {
                "php": "^5.5.9|>=7.0.8",
                "psr/container": "^1.0"
            },
            "conflict": {
                "symfony/config": "<3.3.7",
                "symfony/finder": "<3.3",
                "symfony/proxy-manager-bridge": "<3.4",
                "symfony/yaml": "<3.4"
            },
            "provide": {
                "psr/container-implementation": "1.0"
            },
            "require-dev": {
                "symfony/config": "~3.3|~4.0",
                "symfony/expression-language": "~2.8|~3.0|~4.0",
                "symfony/yaml": "~3.4|~4.0"
            },
            "suggest": {
                "symfony/config": "",
                "symfony/expression-language": "For using expressions in service container configuration",
                "symfony/finder": "For using double-star glob patterns or when GLOB_BRACE portability is required",
                "symfony/proxy-manager-bridge": "Generate service proxies to lazy load them",
                "symfony/yaml": ""
            },
            "type": "library",
            "extra": {
                "branch-alias": {
                    "dev-master": "3.4-dev"
                }
            },
            "autoload": {
                "psr-4": {
                    "Symfony\\Component\\DependencyInjection\\": ""
                },
                "exclude-from-classmap": [
                    "/Tests/"
                ]
            },
            "notification-url": "https://packagist.org/downloads/",
            "license": [
                "MIT"
            ],
            "authors": [
                {
                    "name": "Fabien Potencier",
                    "email": "fabien@symfony.com"
                },
                {
                    "name": "Symfony Community",
                    "homepage": "https://symfony.com/contributors"
                }
            ],
            "description": "Symfony DependencyInjection Component",
            "homepage": "https://symfony.com",
            "funding": [
                {
                    "url": "https://symfony.com/sponsor",
                    "type": "custom"
                },
                {
                    "url": "https://github.com/fabpot",
                    "type": "github"
                },
                {
                    "url": "https://tidelift.com/funding/github/packagist/symfony/symfony",
                    "type": "tidelift"
                }
            ],
            "time": "2020-04-13T09:33:40+00:00"
        },
        {
            "name": "symfony/dom-crawler",
            "version": "v3.4.40",
            "source": {
                "type": "git",
                "url": "https://github.com/symfony/dom-crawler.git",
                "reference": "ceacdab4abf7695ef6bec77c8b7983e1544c6358"
            },
            "dist": {
                "type": "zip",
                "url": "https://api.github.com/repos/symfony/dom-crawler/zipball/ceacdab4abf7695ef6bec77c8b7983e1544c6358",
                "reference": "ceacdab4abf7695ef6bec77c8b7983e1544c6358",
                "shasum": ""
            },
            "require": {
                "php": "^5.5.9|>=7.0.8",
                "symfony/polyfill-ctype": "~1.8",
                "symfony/polyfill-mbstring": "~1.0"
            },
            "require-dev": {
                "symfony/css-selector": "~2.8|~3.0|~4.0"
            },
            "suggest": {
                "symfony/css-selector": ""
            },
            "type": "library",
            "extra": {
                "branch-alias": {
                    "dev-master": "3.4-dev"
                }
            },
            "autoload": {
                "psr-4": {
                    "Symfony\\Component\\DomCrawler\\": ""
                },
                "exclude-from-classmap": [
                    "/Tests/"
                ]
            },
            "notification-url": "https://packagist.org/downloads/",
            "license": [
                "MIT"
            ],
            "authors": [
                {
                    "name": "Fabien Potencier",
                    "email": "fabien@symfony.com"
                },
                {
                    "name": "Symfony Community",
                    "homepage": "https://symfony.com/contributors"
                }
            ],
            "description": "Symfony DomCrawler Component",
            "homepage": "https://symfony.com",
            "funding": [
                {
                    "url": "https://symfony.com/sponsor",
                    "type": "custom"
                },
                {
                    "url": "https://github.com/fabpot",
                    "type": "github"
                },
                {
                    "url": "https://tidelift.com/funding/github/packagist/symfony/symfony",
                    "type": "tidelift"
                }
            ],
            "time": "2020-03-16T08:31:04+00:00"
        },
        {
            "name": "symfony/event-dispatcher",
            "version": "v3.4.40",
            "source": {
                "type": "git",
                "url": "https://github.com/symfony/event-dispatcher.git",
                "reference": "9d4e22943b73acc1ba50595b7de1a01fe9dbad48"
            },
            "dist": {
                "type": "zip",
                "url": "https://api.github.com/repos/symfony/event-dispatcher/zipball/9d4e22943b73acc1ba50595b7de1a01fe9dbad48",
                "reference": "9d4e22943b73acc1ba50595b7de1a01fe9dbad48",
                "shasum": ""
            },
            "require": {
                "php": "^5.5.9|>=7.0.8"
            },
            "conflict": {
                "symfony/dependency-injection": "<3.3"
            },
            "require-dev": {
                "psr/log": "~1.0",
                "symfony/config": "~2.8|~3.0|~4.0",
                "symfony/dependency-injection": "~3.3|~4.0",
                "symfony/expression-language": "~2.8|~3.0|~4.0",
                "symfony/stopwatch": "~2.8|~3.0|~4.0"
            },
            "suggest": {
                "symfony/dependency-injection": "",
                "symfony/http-kernel": ""
            },
            "type": "library",
            "extra": {
                "branch-alias": {
                    "dev-master": "3.4-dev"
                }
            },
            "autoload": {
                "psr-4": {
                    "Symfony\\Component\\EventDispatcher\\": ""
                },
                "exclude-from-classmap": [
                    "/Tests/"
                ]
            },
            "notification-url": "https://packagist.org/downloads/",
            "license": [
                "MIT"
            ],
            "authors": [
                {
                    "name": "Fabien Potencier",
                    "email": "fabien@symfony.com"
                },
                {
                    "name": "Symfony Community",
                    "homepage": "https://symfony.com/contributors"
                }
            ],
            "description": "Symfony EventDispatcher Component",
            "homepage": "https://symfony.com",
            "funding": [
                {
                    "url": "https://symfony.com/sponsor",
                    "type": "custom"
                },
                {
                    "url": "https://github.com/fabpot",
                    "type": "github"
                },
                {
                    "url": "https://tidelift.com/funding/github/packagist/symfony/symfony",
                    "type": "tidelift"
                }
            ],
            "time": "2020-03-15T09:38:08+00:00"
        },
        {
            "name": "symfony/filesystem",
            "version": "v3.4.40",
            "source": {
                "type": "git",
                "url": "https://github.com/symfony/filesystem.git",
                "reference": "78a93e5606a19d0fb490afc3c4a9b7ecd86e1515"
            },
            "dist": {
                "type": "zip",
                "url": "https://api.github.com/repos/symfony/filesystem/zipball/78a93e5606a19d0fb490afc3c4a9b7ecd86e1515",
                "reference": "78a93e5606a19d0fb490afc3c4a9b7ecd86e1515",
                "shasum": ""
            },
            "require": {
                "php": "^5.5.9|>=7.0.8",
                "symfony/polyfill-ctype": "~1.8"
            },
            "type": "library",
            "extra": {
                "branch-alias": {
                    "dev-master": "3.4-dev"
                }
            },
            "autoload": {
                "psr-4": {
                    "Symfony\\Component\\Filesystem\\": ""
                },
                "exclude-from-classmap": [
                    "/Tests/"
                ]
            },
            "notification-url": "https://packagist.org/downloads/",
            "license": [
                "MIT"
            ],
            "authors": [
                {
                    "name": "Fabien Potencier",
                    "email": "fabien@symfony.com"
                },
                {
                    "name": "Symfony Community",
                    "homepage": "https://symfony.com/contributors"
                }
            ],
            "description": "Symfony Filesystem Component",
            "homepage": "https://symfony.com",
            "funding": [
                {
                    "url": "https://symfony.com/sponsor",
                    "type": "custom"
                },
                {
                    "url": "https://github.com/fabpot",
                    "type": "github"
                },
                {
                    "url": "https://tidelift.com/funding/github/packagist/symfony/symfony",
                    "type": "tidelift"
                }
            ],
            "time": "2020-04-12T16:54:01+00:00"
        },
        {
            "name": "symfony/finder",
            "version": "v3.4.40",
            "source": {
                "type": "git",
                "url": "https://github.com/symfony/finder.git",
                "reference": "5ec813ccafa8164ef21757e8c725d3a57da59200"
            },
            "dist": {
                "type": "zip",
                "url": "https://api.github.com/repos/symfony/finder/zipball/5ec813ccafa8164ef21757e8c725d3a57da59200",
                "reference": "5ec813ccafa8164ef21757e8c725d3a57da59200",
                "shasum": ""
            },
            "require": {
                "php": "^5.5.9|>=7.0.8"
            },
            "type": "library",
            "extra": {
                "branch-alias": {
                    "dev-master": "3.4-dev"
                }
            },
            "autoload": {
                "psr-4": {
                    "Symfony\\Component\\Finder\\": ""
                },
                "exclude-from-classmap": [
                    "/Tests/"
                ]
            },
            "notification-url": "https://packagist.org/downloads/",
            "license": [
                "MIT"
            ],
            "authors": [
                {
                    "name": "Fabien Potencier",
                    "email": "fabien@symfony.com"
                },
                {
                    "name": "Symfony Community",
                    "homepage": "https://symfony.com/contributors"
                }
            ],
            "description": "Symfony Finder Component",
            "homepage": "https://symfony.com",
            "time": "2020-02-14T07:34:21+00:00"
        },
        {
            "name": "symfony/intl",
            "version": "v3.4.40",
            "source": {
                "type": "git",
                "url": "https://github.com/symfony/intl.git",
                "reference": "1346a5be35df869344078b89be1581138cb9745f"
            },
            "dist": {
                "type": "zip",
                "url": "https://api.github.com/repos/symfony/intl/zipball/1346a5be35df869344078b89be1581138cb9745f",
                "reference": "1346a5be35df869344078b89be1581138cb9745f",
                "shasum": ""
            },
            "require": {
                "php": "^5.5.9|>=7.0.8",
                "symfony/polyfill-intl-icu": "~1.0"
            },
            "require-dev": {
                "symfony/filesystem": "~2.8|~3.0|~4.0"
            },
            "suggest": {
                "ext-intl": "to use the component with locales other than \"en\""
            },
            "type": "library",
            "extra": {
                "branch-alias": {
                    "dev-master": "3.4-dev"
                }
            },
            "autoload": {
                "psr-4": {
                    "Symfony\\Component\\Intl\\": ""
                },
                "classmap": [
                    "Resources/stubs"
                ],
                "exclude-from-classmap": [
                    "/Tests/"
                ]
            },
            "notification-url": "https://packagist.org/downloads/",
            "license": [
                "MIT"
            ],
            "authors": [
                {
                    "name": "Bernhard Schussek",
                    "email": "bschussek@gmail.com"
                },
                {
                    "name": "Eriksen Costa",
                    "email": "eriksen.costa@infranology.com.br"
                },
                {
                    "name": "Igor Wiedler",
                    "email": "igor@wiedler.ch"
                },
                {
                    "name": "Symfony Community",
                    "homepage": "https://symfony.com/contributors"
                }
            ],
            "description": "A PHP replacement layer for the C intl extension that includes additional data from the ICU library.",
            "homepage": "https://symfony.com",
            "keywords": [
                "i18n",
                "icu",
                "internationalization",
                "intl",
                "l10n",
                "localization"
            ],
            "funding": [
                {
                    "url": "https://symfony.com/sponsor",
                    "type": "custom"
                },
                {
                    "url": "https://github.com/fabpot",
                    "type": "github"
                },
                {
                    "url": "https://tidelift.com/funding/github/packagist/symfony/symfony",
                    "type": "tidelift"
                }
            ],
            "time": "2020-04-12T14:33:46+00:00"
        },
        {
            "name": "symfony/options-resolver",
            "version": "v3.4.40",
            "source": {
                "type": "git",
                "url": "https://github.com/symfony/options-resolver.git",
                "reference": "79701529391f802604ec92080364d617f029974b"
            },
            "dist": {
                "type": "zip",
                "url": "https://api.github.com/repos/symfony/options-resolver/zipball/79701529391f802604ec92080364d617f029974b",
                "reference": "79701529391f802604ec92080364d617f029974b",
                "shasum": ""
            },
            "require": {
                "php": "^5.5.9|>=7.0.8"
            },
            "type": "library",
            "extra": {
                "branch-alias": {
                    "dev-master": "3.4-dev"
                }
            },
            "autoload": {
                "psr-4": {
                    "Symfony\\Component\\OptionsResolver\\": ""
                },
                "exclude-from-classmap": [
                    "/Tests/"
                ]
            },
            "notification-url": "https://packagist.org/downloads/",
            "license": [
                "MIT"
            ],
            "authors": [
                {
                    "name": "Fabien Potencier",
                    "email": "fabien@symfony.com"
                },
                {
                    "name": "Symfony Community",
                    "homepage": "https://symfony.com/contributors"
                }
            ],
            "description": "Symfony OptionsResolver Component",
            "homepage": "https://symfony.com",
            "keywords": [
                "config",
                "configuration",
                "options"
            ],
            "funding": [
                {
                    "url": "https://symfony.com/sponsor",
                    "type": "custom"
                },
                {
                    "url": "https://github.com/fabpot",
                    "type": "github"
                },
                {
                    "url": "https://tidelift.com/funding/github/packagist/symfony/symfony",
                    "type": "tidelift"
                }
            ],
            "time": "2020-04-06T08:30:32+00:00"
        },
        {
            "name": "symfony/polyfill",
            "version": "v1.10.0",
            "source": {
                "type": "git",
                "url": "https://github.com/symfony/polyfill.git",
                "reference": "cf87da97c2969a3446fa60e01eca99bd44b3b86d"
            },
            "dist": {
                "type": "zip",
                "url": "https://api.github.com/repos/symfony/polyfill/zipball/cf87da97c2969a3446fa60e01eca99bd44b3b86d",
                "reference": "cf87da97c2969a3446fa60e01eca99bd44b3b86d",
                "shasum": ""
            },
            "require": {
                "ircmaxell/password-compat": "~1.0",
                "paragonie/random_compat": "~1.0|~2.0|~9.99",
                "php": ">=5.3.3",
                "symfony/intl": "~2.3|~3.0|~4.0"
            },
            "replace": {
                "symfony/polyfill-apcu": "self.version",
                "symfony/polyfill-ctype": "self.version",
                "symfony/polyfill-iconv": "self.version",
                "symfony/polyfill-intl-grapheme": "self.version",
                "symfony/polyfill-intl-icu": "self.version",
                "symfony/polyfill-intl-idn": "self.version",
                "symfony/polyfill-intl-messageformatter": "self.version",
                "symfony/polyfill-intl-normalizer": "self.version",
                "symfony/polyfill-mbstring": "self.version",
                "symfony/polyfill-php54": "self.version",
                "symfony/polyfill-php55": "self.version",
                "symfony/polyfill-php56": "self.version",
                "symfony/polyfill-php70": "self.version",
                "symfony/polyfill-php71": "self.version",
                "symfony/polyfill-php72": "self.version",
                "symfony/polyfill-php73": "self.version",
                "symfony/polyfill-util": "self.version",
                "symfony/polyfill-xml": "self.version"
            },
            "require-dev": {
                "symfony/phpunit-bridge": "~3.2"
            },
            "type": "library",
            "extra": {
                "branch-alias": {
                    "dev-master": "1.10-dev"
                }
            },
            "autoload": {
                "psr-4": {
                    "Symfony\\Polyfill\\": "src/"
                },
                "files": [
                    "src/Apcu/bootstrap.php",
                    "src/Ctype/bootstrap.php",
                    "src/Php54/bootstrap.php",
                    "src/Php55/bootstrap.php",
                    "src/Php56/bootstrap.php",
                    "src/Php70/bootstrap.php",
                    "src/Php71/bootstrap.php",
                    "src/Php72/bootstrap.php",
                    "src/Php73/bootstrap.php",
                    "src/Iconv/bootstrap.php",
                    "src/Intl/Grapheme/bootstrap.php",
                    "src/Intl/Idn/bootstrap.php",
                    "src/Intl/Icu/bootstrap.php",
                    "src/Intl/MessageFormatter/bootstrap.php",
                    "src/Intl/Normalizer/bootstrap.php",
                    "src/Mbstring/bootstrap.php"
                ],
                "classmap": [
                    "src/Intl/MessageFormatter/Resources/stubs",
                    "src/Intl/Normalizer/Resources/stubs",
                    "src/Php70/Resources/stubs",
                    "src/Php54/Resources/stubs"
                ]
            },
            "notification-url": "https://packagist.org/downloads/",
            "license": [
                "MIT"
            ],
            "authors": [
                {
                    "name": "Nicolas Grekas",
                    "email": "p@tchwork.com"
                },
                {
                    "name": "Symfony Community",
                    "homepage": "https://symfony.com/contributors"
                }
            ],
            "description": "Symfony polyfills backporting features to lower PHP versions",
            "homepage": "https://symfony.com",
            "keywords": [
                "compat",
                "compatibility",
                "polyfill",
                "shim"
            ],
            "time": "2018-10-31T13:00:05+00:00"
        },
        {
            "name": "symfony/process",
            "version": "v3.4.40",
            "source": {
                "type": "git",
                "url": "https://github.com/symfony/process.git",
                "reference": "f5104c9dcbc2cfad45d01d5150c1da9836967271"
            },
            "dist": {
                "type": "zip",
                "url": "https://api.github.com/repos/symfony/process/zipball/f5104c9dcbc2cfad45d01d5150c1da9836967271",
                "reference": "f5104c9dcbc2cfad45d01d5150c1da9836967271",
                "shasum": ""
            },
            "require": {
                "php": "^5.5.9|>=7.0.8"
            },
            "type": "library",
            "extra": {
                "branch-alias": {
                    "dev-master": "3.4-dev"
                }
            },
            "autoload": {
                "psr-4": {
                    "Symfony\\Component\\Process\\": ""
                },
                "exclude-from-classmap": [
                    "/Tests/"
                ]
            },
            "notification-url": "https://packagist.org/downloads/",
            "license": [
                "MIT"
            ],
            "authors": [
                {
                    "name": "Fabien Potencier",
                    "email": "fabien@symfony.com"
                },
                {
                    "name": "Symfony Community",
                    "homepage": "https://symfony.com/contributors"
                }
            ],
            "description": "Symfony Process Component",
            "homepage": "https://symfony.com",
            "funding": [
                {
                    "url": "https://symfony.com/sponsor",
                    "type": "custom"
                },
                {
                    "url": "https://github.com/fabpot",
                    "type": "github"
                },
                {
                    "url": "https://tidelift.com/funding/github/packagist/symfony/symfony",
                    "type": "tidelift"
                }
            ],
            "time": "2020-04-12T14:33:46+00:00"
        },
        {
            "name": "symfony/stopwatch",
            "version": "v3.4.40",
            "source": {
                "type": "git",
                "url": "https://github.com/symfony/stopwatch.git",
                "reference": "a7a98f40dcc382a332c3729a6d04b298ffbb8f1f"
            },
            "dist": {
                "type": "zip",
                "url": "https://api.github.com/repos/symfony/stopwatch/zipball/a7a98f40dcc382a332c3729a6d04b298ffbb8f1f",
                "reference": "a7a98f40dcc382a332c3729a6d04b298ffbb8f1f",
                "shasum": ""
            },
            "require": {
                "php": "^5.5.9|>=7.0.8"
            },
            "type": "library",
            "extra": {
                "branch-alias": {
                    "dev-master": "3.4-dev"
                }
            },
            "autoload": {
                "psr-4": {
                    "Symfony\\Component\\Stopwatch\\": ""
                },
                "exclude-from-classmap": [
                    "/Tests/"
                ]
            },
            "notification-url": "https://packagist.org/downloads/",
            "license": [
                "MIT"
            ],
            "authors": [
                {
                    "name": "Fabien Potencier",
                    "email": "fabien@symfony.com"
                },
                {
                    "name": "Symfony Community",
                    "homepage": "https://symfony.com/contributors"
                }
            ],
            "description": "Symfony Stopwatch Component",
            "homepage": "https://symfony.com",
            "funding": [
                {
                    "url": "https://symfony.com/sponsor",
                    "type": "custom"
                },
                {
                    "url": "https://github.com/fabpot",
                    "type": "github"
                },
                {
                    "url": "https://tidelift.com/funding/github/packagist/symfony/symfony",
                    "type": "tidelift"
                }
            ],
            "time": "2020-03-15T09:38:08+00:00"
        },
        {
            "name": "symfony/yaml",
            "version": "v3.4.40",
            "source": {
                "type": "git",
                "url": "https://github.com/symfony/yaml.git",
                "reference": "8fef49ac1357f4e05c997a1f139467ccb186bffa"
            },
            "dist": {
                "type": "zip",
                "url": "https://api.github.com/repos/symfony/yaml/zipball/8fef49ac1357f4e05c997a1f139467ccb186bffa",
                "reference": "8fef49ac1357f4e05c997a1f139467ccb186bffa",
                "shasum": ""
            },
            "require": {
                "php": "^5.5.9|>=7.0.8",
                "symfony/polyfill-ctype": "~1.8"
            },
            "conflict": {
                "symfony/console": "<3.4"
            },
            "require-dev": {
                "symfony/console": "~3.4|~4.0"
            },
            "suggest": {
                "symfony/console": "For validating YAML files using the lint command"
            },
            "type": "library",
            "extra": {
                "branch-alias": {
                    "dev-master": "3.4-dev"
                }
            },
            "autoload": {
                "psr-4": {
                    "Symfony\\Component\\Yaml\\": ""
                },
                "exclude-from-classmap": [
                    "/Tests/"
                ]
            },
            "notification-url": "https://packagist.org/downloads/",
            "license": [
                "MIT"
            ],
            "authors": [
                {
                    "name": "Fabien Potencier",
                    "email": "fabien@symfony.com"
                },
                {
                    "name": "Symfony Community",
                    "homepage": "https://symfony.com/contributors"
                }
            ],
            "description": "Symfony Yaml Component",
            "homepage": "https://symfony.com",
            "funding": [
                {
                    "url": "https://symfony.com/sponsor",
                    "type": "custom"
                },
                {
                    "url": "https://github.com/fabpot",
                    "type": "github"
                },
                {
                    "url": "https://tidelift.com/funding/github/packagist/symfony/symfony",
                    "type": "tidelift"
                }
            ],
            "time": "2020-04-24T10:16:04+00:00"
        },
        {
            "name": "theseer/fdomdocument",
            "version": "1.6.6",
            "source": {
                "type": "git",
                "url": "https://github.com/theseer/fDOMDocument.git",
                "reference": "6e8203e40a32a9c770bcb62fe37e68b948da6dca"
            },
            "dist": {
                "type": "zip",
                "url": "https://api.github.com/repos/theseer/fDOMDocument/zipball/6e8203e40a32a9c770bcb62fe37e68b948da6dca",
                "reference": "6e8203e40a32a9c770bcb62fe37e68b948da6dca",
                "shasum": ""
            },
            "require": {
                "ext-dom": "*",
                "lib-libxml": "*",
                "php": ">=5.3.3"
            },
            "type": "library",
            "autoload": {
                "classmap": [
                    "src/"
                ]
            },
            "notification-url": "https://packagist.org/downloads/",
            "license": [
                "BSD-3-Clause"
            ],
            "authors": [
                {
                    "name": "Arne Blankerts",
                    "email": "arne@blankerts.de",
                    "role": "lead"
                }
            ],
            "description": "The classes contained within this repository extend the standard DOM to use exceptions at all occasions of errors instead of PHP warnings or notices. They also add various custom methods and shortcuts for convenience and to simplify the usage of DOM.",
            "homepage": "https://github.com/theseer/fDOMDocument",
            "time": "2017-06-30T11:53:12+00:00"
        },
        {
            "name": "voku/anti-xss",
            "version": "2.3.1",
            "source": {
                "type": "git",
                "url": "https://github.com/voku/anti-xss.git",
                "reference": "3f74c3c60931ebce07d6372abeeadf3f02b1ee7f"
            },
            "dist": {
                "type": "zip",
                "url": "https://api.github.com/repos/voku/anti-xss/zipball/3f74c3c60931ebce07d6372abeeadf3f02b1ee7f",
                "reference": "3f74c3c60931ebce07d6372abeeadf3f02b1ee7f",
                "shasum": ""
            },
            "require": {
                "php": ">=5.3.0",
                "voku/portable-utf8": "~3.1"
            },
            "require-dev": {
                "phpunit/phpunit": "~4.0|~5.0"
            },
            "type": "library",
            "extra": {
                "branch-alias": {
                    "dev-master": "2.0.x-dev"
                }
            },
            "autoload": {
                "psr-4": {
                    "voku\\helper\\": "src/voku/helper/"
                }
            },
            "notification-url": "https://packagist.org/downloads/",
            "license": [
                "MIT"
            ],
            "authors": [
                {
                    "name": "EllisLab Dev Team",
                    "homepage": "http://ellislab.com/"
                },
                {
                    "name": "Lars Moelleken",
                    "email": "lars@moelleken.org",
                    "homepage": "http://www.moelleken.org/"
                }
            ],
            "description": "anti xss-library",
            "homepage": "https://github.com/voku/anti-xss",
            "keywords": [
                "anti-xss",
                "clean",
                "security",
                "xss"
            ],
            "time": "2018-04-26T18:43:51+00:00"
        },
        {
            "name": "voku/portable-utf8",
            "version": "3.1.30",
            "source": {
                "type": "git",
                "url": "https://github.com/voku/portable-utf8.git",
                "reference": "162de9c40d8a7dff84697296f375b424aef53df8"
            },
            "dist": {
                "type": "zip",
                "url": "https://api.github.com/repos/voku/portable-utf8/zipball/162de9c40d8a7dff84697296f375b424aef53df8",
                "reference": "162de9c40d8a7dff84697296f375b424aef53df8",
                "shasum": ""
            },
            "require": {
                "php": ">=5.3.0",
                "symfony/polyfill": "~1.0"
            },
            "require-dev": {
                "phpunit/phpunit": "~4.0|~5.0"
            },
            "suggest": {
                "ext-iconv": "Use iconv for best performance",
                "ext-intl": "Use Intl for best performance",
                "ext-mbstring": "Use Mbstring for best performance"
            },
            "type": "library",
            "extra": {
                "branch-alias": {
                    "dev-master": "3.1.x-dev"
                }
            },
            "autoload": {
                "psr-4": {
                    "voku\\": "src/voku/"
                },
                "files": [
                    "bootstrap.php"
                ]
            },
            "notification-url": "https://packagist.org/downloads/",
            "license": [
                "(Apache-2.0 or GPL-2.0)"
            ],
            "authors": [
                {
                    "name": "Hamid Sarfraz",
                    "homepage": "http://pageconfig.com/"
                },
                {
                    "name": "Lars Moelleken",
                    "homepage": "http://www.moelleken.org/"
                },
                {
                    "name": "Nicolas Grekas",
                    "email": "p@tchwork.com"
                }
            ],
            "description": "Portable UTF-8 library with polyfill / shim for Iconv, Intl, Mbstring, Normalizrer etc.",
            "homepage": "https://github.com/voku/portable-utf8",
            "keywords": [
                "UTF",
                "clean",
                "php",
                "unicode",
                "utf-8",
                "utf8"
            ],
            "time": "2017-10-08T23:25:51+00:00"
        }
    ],
    "packages-dev": [
        {
            "name": "composer/semver",
            "version": "1.5.1",
            "source": {
                "type": "git",
                "url": "https://github.com/composer/semver.git",
                "reference": "c6bea70230ef4dd483e6bbcab6005f682ed3a8de"
            },
            "dist": {
                "type": "zip",
                "url": "https://api.github.com/repos/composer/semver/zipball/c6bea70230ef4dd483e6bbcab6005f682ed3a8de",
                "reference": "c6bea70230ef4dd483e6bbcab6005f682ed3a8de",
                "shasum": ""
            },
            "require": {
                "php": "^5.3.2 || ^7.0"
            },
            "require-dev": {
                "phpunit/phpunit": "^4.5 || ^5.0.5"
            },
            "type": "library",
            "extra": {
                "branch-alias": {
                    "dev-master": "1.x-dev"
                }
            },
            "autoload": {
                "psr-4": {
                    "Composer\\Semver\\": "src"
                }
            },
            "notification-url": "https://packagist.org/downloads/",
            "license": [
                "MIT"
            ],
            "authors": [
                {
                    "name": "Nils Adermann",
                    "email": "naderman@naderman.de",
                    "homepage": "http://www.naderman.de"
                },
                {
                    "name": "Jordi Boggiano",
                    "email": "j.boggiano@seld.be",
                    "homepage": "http://seld.be"
                },
                {
                    "name": "Rob Bast",
                    "email": "rob.bast@gmail.com",
                    "homepage": "http://robbast.nl"
                }
            ],
            "description": "Semver library that offers utilities, version constraint parsing and validation.",
            "keywords": [
                "semantic",
                "semver",
                "validation",
                "versioning"
            ],
            "time": "2020-01-13T12:06:48+00:00"
        },
        {
            "name": "composer/xdebug-handler",
            "version": "1.4.1",
            "source": {
                "type": "git",
                "url": "https://github.com/composer/xdebug-handler.git",
                "reference": "1ab9842d69e64fb3a01be6b656501032d1b78cb7"
            },
            "dist": {
                "type": "zip",
                "url": "https://api.github.com/repos/composer/xdebug-handler/zipball/1ab9842d69e64fb3a01be6b656501032d1b78cb7",
                "reference": "1ab9842d69e64fb3a01be6b656501032d1b78cb7",
                "shasum": ""
            },
            "require": {
                "php": "^5.3.2 || ^7.0 || ^8.0",
                "psr/log": "^1.0"
            },
            "require-dev": {
                "phpunit/phpunit": "^4.8.35 || ^5.7 || 6.5 - 8"
            },
            "type": "library",
            "autoload": {
                "psr-4": {
                    "Composer\\XdebugHandler\\": "src"
                }
            },
            "notification-url": "https://packagist.org/downloads/",
            "license": [
                "MIT"
            ],
            "authors": [
                {
                    "name": "John Stevenson",
                    "email": "john-stevenson@blueyonder.co.uk"
                }
            ],
            "description": "Restarts a process without Xdebug.",
            "keywords": [
                "Xdebug",
                "performance"
            ],
            "funding": [
                {
                    "url": "https://packagist.com",
                    "type": "custom"
                }
            ],
            "time": "2020-03-01T12:26:26+00:00"
        },
        {
            "name": "friendsofphp/php-cs-fixer",
            "version": "v2.14.6",
            "source": {
                "type": "git",
                "url": "https://github.com/FriendsOfPHP/PHP-CS-Fixer.git",
                "reference": "8d18a8bb180e2acde1c8031db09aefb9b73f6127"
            },
            "dist": {
                "type": "zip",
                "url": "https://api.github.com/repos/FriendsOfPHP/PHP-CS-Fixer/zipball/8d18a8bb180e2acde1c8031db09aefb9b73f6127",
                "reference": "8d18a8bb180e2acde1c8031db09aefb9b73f6127",
                "shasum": ""
            },
            "require": {
                "composer/semver": "^1.4",
                "composer/xdebug-handler": "^1.2",
                "doctrine/annotations": "^1.2",
                "ext-json": "*",
                "ext-tokenizer": "*",
                "php": "^5.6 || ^7.0",
                "php-cs-fixer/diff": "^1.3",
                "symfony/console": "^3.4.17 || ^4.1.6",
                "symfony/event-dispatcher": "^3.0 || ^4.0",
                "symfony/filesystem": "^3.0 || ^4.0",
                "symfony/finder": "^3.0 || ^4.0",
                "symfony/options-resolver": "^3.0 || ^4.0",
                "symfony/polyfill-php70": "^1.0",
                "symfony/polyfill-php72": "^1.4",
                "symfony/process": "^3.0 || ^4.0",
                "symfony/stopwatch": "^3.0 || ^4.0"
            },
            "require-dev": {
                "johnkary/phpunit-speedtrap": "^1.1 || ^2.0 || ^3.0",
                "justinrainbow/json-schema": "^5.0",
                "keradus/cli-executor": "^1.2",
                "mikey179/vfsstream": "^1.6",
                "php-coveralls/php-coveralls": "^2.1",
                "php-cs-fixer/accessible-object": "^1.0",
                "php-cs-fixer/phpunit-constraint-isidenticalstring": "^1.1",
                "php-cs-fixer/phpunit-constraint-xmlmatchesxsd": "^1.1",
                "phpunit/phpunit": "^5.7.27 || ^6.5.14 || ^7.1",
                "phpunitgoodpractices/traits": "^1.5.1",
                "symfony/phpunit-bridge": "^4.0",
                "symfony/yaml": "^3.0 || ^4.0"
            },
            "suggest": {
                "ext-mbstring": "For handling non-UTF8 characters in cache signature.",
                "php-cs-fixer/phpunit-constraint-isidenticalstring": "For IsIdenticalString constraint.",
                "php-cs-fixer/phpunit-constraint-xmlmatchesxsd": "For XmlMatchesXsd constraint.",
                "symfony/polyfill-mbstring": "When enabling `ext-mbstring` is not possible."
            },
            "bin": [
                "php-cs-fixer"
            ],
            "type": "application",
            "autoload": {
                "psr-4": {
                    "PhpCsFixer\\": "src/"
                },
                "classmap": [
                    "tests/Test/AbstractFixerTestCase.php",
                    "tests/Test/AbstractIntegrationCaseFactory.php",
                    "tests/Test/AbstractIntegrationTestCase.php",
                    "tests/Test/Assert/AssertTokensTrait.php",
                    "tests/Test/IntegrationCase.php",
                    "tests/Test/IntegrationCaseFactory.php",
                    "tests/Test/IntegrationCaseFactoryInterface.php",
                    "tests/Test/InternalIntegrationCaseFactory.php",
                    "tests/TestCase.php"
                ]
            },
            "notification-url": "https://packagist.org/downloads/",
            "license": [
                "MIT"
            ],
            "authors": [
                {
                    "name": "Fabien Potencier",
                    "email": "fabien@symfony.com"
                },
                {
                    "name": "Dariusz Rumiński",
                    "email": "dariusz.ruminski@gmail.com"
                }
            ],
            "description": "A tool to automatically fix PHP code style",
            "time": "2019-08-31T12:47:52+00:00"
        },
        {
            "name": "php-cs-fixer/diff",
            "version": "v1.3.0",
            "source": {
                "type": "git",
                "url": "https://github.com/PHP-CS-Fixer/diff.git",
                "reference": "78bb099e9c16361126c86ce82ec4405ebab8e756"
            },
            "dist": {
                "type": "zip",
                "url": "https://api.github.com/repos/PHP-CS-Fixer/diff/zipball/78bb099e9c16361126c86ce82ec4405ebab8e756",
                "reference": "78bb099e9c16361126c86ce82ec4405ebab8e756",
                "shasum": ""
            },
            "require": {
                "php": "^5.6 || ^7.0"
            },
            "require-dev": {
                "phpunit/phpunit": "^5.7.23 || ^6.4.3",
                "symfony/process": "^3.3"
            },
            "type": "library",
            "autoload": {
                "classmap": [
                    "src/"
                ]
            },
            "notification-url": "https://packagist.org/downloads/",
            "license": [
                "BSD-3-Clause"
            ],
            "authors": [
                {
                    "name": "Kore Nordmann",
                    "email": "mail@kore-nordmann.de"
                },
                {
                    "name": "Sebastian Bergmann",
                    "email": "sebastian@phpunit.de"
                },
                {
                    "name": "SpacePossum"
                }
            ],
            "description": "sebastian/diff v2 backport support for PHP5.6",
            "homepage": "https://github.com/PHP-CS-Fixer",
            "keywords": [
                "diff"
            ],
            "time": "2018-02-15T16:58:55+00:00"
        },
        {
            "name": "phpunit/dbunit",
            "version": "2.0.3",
            "source": {
                "type": "git",
                "url": "https://github.com/sebastianbergmann/dbunit.git",
                "reference": "5c35d74549c21ba55d0ea74ba89d191a51f8cf25"
            },
            "dist": {
                "type": "zip",
                "url": "https://api.github.com/repos/sebastianbergmann/dbunit/zipball/5c35d74549c21ba55d0ea74ba89d191a51f8cf25",
                "reference": "5c35d74549c21ba55d0ea74ba89d191a51f8cf25",
                "shasum": ""
            },
            "require": {
                "ext-pdo": "*",
                "ext-simplexml": "*",
                "php": "^5.4 || ^7.0",
                "phpunit/phpunit": "^4.0 || ^5.0 || ^6.0",
                "symfony/yaml": "^2.1 || ^3.0"
            },
            "bin": [
                "dbunit"
            ],
            "type": "library",
            "extra": {
                "branch-alias": {
                    "dev-master": "2.0.x-dev"
                }
            },
            "autoload": {
                "classmap": [
                    "src/"
                ]
            },
            "notification-url": "https://packagist.org/downloads/",
            "license": [
                "BSD-3-Clause"
            ],
            "authors": [
                {
                    "name": "Sebastian Bergmann",
                    "email": "sb@sebastian-bergmann.de",
                    "role": "lead"
                }
            ],
            "description": "DbUnit port for PHP/PHPUnit to support database interaction testing.",
            "homepage": "https://github.com/sebastianbergmann/dbunit/",
            "keywords": [
                "database",
                "testing",
                "xunit"
            ],
            "abandoned": true,
            "time": "2016-12-02T14:39:14+00:00"
        },
        {
            "name": "symfony/var-dumper",
            "version": "v3.4.40",
            "source": {
                "type": "git",
                "url": "https://github.com/symfony/var-dumper.git",
                "reference": "13c03169ae485fc7f1a5143256622ce1bd3c77eb"
            },
            "dist": {
                "type": "zip",
                "url": "https://api.github.com/repos/symfony/var-dumper/zipball/13c03169ae485fc7f1a5143256622ce1bd3c77eb",
                "reference": "13c03169ae485fc7f1a5143256622ce1bd3c77eb",
                "shasum": ""
            },
            "require": {
                "php": "^5.5.9|>=7.0.8",
                "symfony/polyfill-mbstring": "~1.0"
            },
            "conflict": {
                "phpunit/phpunit": "<4.8.35|<5.4.3,>=5.0"
            },
            "require-dev": {
                "ext-iconv": "*",
                "twig/twig": "~1.34|~2.4"
            },
            "suggest": {
                "ext-iconv": "To convert non-UTF-8 strings to UTF-8 (or symfony/polyfill-iconv in case ext-iconv cannot be used).",
                "ext-intl": "To show region name in time zone dump",
                "ext-symfony_debug": ""
            },
            "type": "library",
            "extra": {
                "branch-alias": {
                    "dev-master": "3.4-dev"
                }
            },
            "autoload": {
                "files": [
                    "Resources/functions/dump.php"
                ],
                "psr-4": {
                    "Symfony\\Component\\VarDumper\\": ""
                },
                "exclude-from-classmap": [
                    "/Tests/"
                ]
            },
            "notification-url": "https://packagist.org/downloads/",
            "license": [
                "MIT"
            ],
            "authors": [
                {
                    "name": "Nicolas Grekas",
                    "email": "p@tchwork.com"
                },
                {
                    "name": "Symfony Community",
                    "homepage": "https://symfony.com/contributors"
                }
            ],
            "description": "Symfony mechanism for exploring and dumping PHP variables",
            "homepage": "https://symfony.com",
            "keywords": [
                "debug",
                "dump"
            ],
            "funding": [
                {
                    "url": "https://symfony.com/sponsor",
                    "type": "custom"
                },
                {
                    "url": "https://github.com/fabpot",
                    "type": "github"
                },
                {
                    "url": "https://tidelift.com/funding/github/packagist/symfony/symfony",
                    "type": "tidelift"
                }
            ],
            "time": "2020-03-17T22:27:36+00:00"
        }
    ],
    "aliases": [],
    "minimum-stability": "stable",
    "stability-flags": [],
    "prefer-stable": false,
    "prefer-lowest": false,
    "platform": {
        "php": ">=5.6.0",
        "ext-openssl": "*",
        "ext-pdo": "*",
        "ext-json": "*",
        "ext-dom": "*",
        "ext-libxml": "*",
        "ext-simplexml": "*",
        "ext-curl": "*",
        "ext-bcmath": "*"
    },
    "platform-dev": [],
    "plugin-api-version": "1.1.0"
}<|MERGE_RESOLUTION|>--- conflicted
+++ resolved
@@ -4,11 +4,7 @@
         "Read more about it at https://getcomposer.org/doc/01-basic-usage.md#installing-dependencies",
         "This file is @generated automatically"
     ],
-<<<<<<< HEAD
-    "content-hash": "842a50f640725a26e5987c7cd724475e",
-=======
-    "content-hash": "3fb38fc2a6a57e4eaf87c75f9ce4e1eb",
->>>>>>> 47ed7913
+    "content-hash": "ecccf585333ef3d90602662bee40e4fe",
     "packages": [
         {
             "name": "behat/gherkin",
