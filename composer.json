{
    "name":              "php-censor/php-censor",
    "description":       "PHP Censor is a open source self-hosted continuous integration server for PHP projects (PHPCI fork).",
    "minimum-stability": "stable",
    "type":              "application",
    "keywords":          [
        "php",
        "php-censor",
        "phpci",
        "ci-server",
        "testing",
        "self-hosted",
        "open-source",
        "ci",
        "continuous integration"
    ],
    "homepage": "http://php-censor.info",
    "license":  "BSD-2-Clause",
    "authors":  [
        {
            "name":     "Dmitry Khomutov",
            "email":    "poisoncorpsee@gmail.com",
            "homepage": "http://corpsee.com",
            "role":     "PHP Censor developer"
        },
        {
            "name":     "Dan Cryer",
            "email":    "dan.cryer@block8.co.uk",
            "homepage": "http://www.block8.co.uk",
            "role":     "PHPCI developer"
        }
    ],
    "support": {
        "issues": "https://github.com/php-censor/php-censor/issues",
        "source": "https://github.com/php-censor/php-censor"
    },
    "autoload": {
        "psr-4": {
            "PHPCensor\\": "src/"
        }
    },
    "autoload-dev": {
        "psr-4": {
            "Tests\\PHPCensor\\": "tests/src/"
        }
    },
    "require": {
        "php":           ">=7.1.0",
        "ext-openssl":   "*",
        "ext-PDO":       "*",
        "ext-json":      "*",
        "ext-dom":       "*",
        "ext-libxml":    "*",
        "ext-SimpleXML": "*",
        "ext-curl":      "*",
        "ext-bcmath":    "*",

        "swiftmailer/swiftmailer":         "^6.1",
        "symfony/yaml":                    "^4.2",
        "symfony/http-foundation":         "^4.2",
        "symfony/console":                 "^4.2",
        "symfony/finder":                  "^4.2",
        "symfony/dom-crawler":             "^4.2",
        "symfony/css-selector":            "^4.2",
        "symfony/browser-kit":             "^4.2",
        "symfony/process":                 "^4.2",
        "symfony/filesystem":              "^4.2",
        "symfony/dependency-injection":    "^4.2",
        "symfony/event-dispatcher":        "^4.2",
        "symfony/cache":                   "^4.2",
        "psr/log":                         "^1.1",
        "monolog/monolog":                 "^1.24",
        "pimple/pimple":                   "^3.2",
        "robmorgan/phinx":                 "~0.11.0",
        "sensiolabs/ansi-to-html":         "^1.1",
        "pda/pheanstalk":                  "^3.2",
        "guzzlehttp/guzzle":               "^6.3",
        "jasongrimes/paginator":           "^1.0",
        "voku/anti-xss":                   "^4.1",

        "maknz/slack":                "^1.7",
        "hipchat/hipchat-php":        "^1.4",
        "php-censor/flowdock-client": "^1.0",

        "npm-asset/sprintf-js":     "^1.0",
        "npm-asset/codemirror":     "^5.23",
        "bower-asset/admin-lte":    "^2.3",
        "bower-asset/font-awesome": "^4.7",
        "bower-asset/ionicons":     "^2.0",
        "bower-asset/raphael":      "^2.2",

<<<<<<< HEAD
        "oomphinc/composer-installers-extender": "^1.1"
=======
        "symfony/debug":                     "~3.4.0",
        "symfony/config":                    "~3.4.0",
        "symfony/intl":                      "~3.4.0",
        "symfony/stopwatch":                 "~3.4.0",
        "symfony/options-resolver":          "~3.4.0",
        "doctrine/instantiator":             "~1.0.0",
        "doctrine/annotations":              "~1.4.0",
        "phpunit/php-token-stream":          "~1.4.0",
        "phpdocumentor/reflection-docblock": "~2.0.0",
        "myclabs/deep-copy":                 "~1.7.0",
        "symfony/polyfill":                  "~1.10.0"
>>>>>>> 6660a395
    },
    "require-dev": {
        "phpunit/phpunit":                     "^7.5",
        "squizlabs/php_codesniffer":           "^3.4",
        "sebastian/phpcpd":                    "^4.1",
        "phploc/phploc":                       "^4.0",
        "phpmd/phpmd":                         "^2.6",
        "php-parallel-lint/php-parallel-lint": "^1.0",
        "sensiolabs/security-checker":         "^6.0",
        "php-censor/phpdoc-checker":           "^2.0",
        "friendsofphp/php-cs-fixer":           "^2.15",
        "symfony/var-dumper":                  "^4.2"
    },
    "extra": {
        "platform": {
<<<<<<< HEAD
            "php": "7.1.*"
        },
        "installer-types": [
            "bower-asset",
            "npm-asset"
        ],
        "installer-paths": {
            "public/assets/vendor/{$name}/": [
                "type:bower-asset",
                "type:npm-asset"
            ]
=======
            "php": "5.6.*"
>>>>>>> 6660a395
        }
    },

    "repositories": [
        {
            "type": "composer",
            "url":  "https://asset-packagist.org"
        }
    ]
}<|MERGE_RESOLUTION|>--- conflicted
+++ resolved
@@ -81,29 +81,6 @@
         "maknz/slack":                "^1.7",
         "hipchat/hipchat-php":        "^1.4",
         "php-censor/flowdock-client": "^1.0",
-
-        "npm-asset/sprintf-js":     "^1.0",
-        "npm-asset/codemirror":     "^5.23",
-        "bower-asset/admin-lte":    "^2.3",
-        "bower-asset/font-awesome": "^4.7",
-        "bower-asset/ionicons":     "^2.0",
-        "bower-asset/raphael":      "^2.2",
-
-<<<<<<< HEAD
-        "oomphinc/composer-installers-extender": "^1.1"
-=======
-        "symfony/debug":                     "~3.4.0",
-        "symfony/config":                    "~3.4.0",
-        "symfony/intl":                      "~3.4.0",
-        "symfony/stopwatch":                 "~3.4.0",
-        "symfony/options-resolver":          "~3.4.0",
-        "doctrine/instantiator":             "~1.0.0",
-        "doctrine/annotations":              "~1.4.0",
-        "phpunit/php-token-stream":          "~1.4.0",
-        "phpdocumentor/reflection-docblock": "~2.0.0",
-        "myclabs/deep-copy":                 "~1.7.0",
-        "symfony/polyfill":                  "~1.10.0"
->>>>>>> 6660a395
     },
     "require-dev": {
         "phpunit/phpunit":                     "^7.5",
@@ -119,21 +96,7 @@
     },
     "extra": {
         "platform": {
-<<<<<<< HEAD
             "php": "7.1.*"
-        },
-        "installer-types": [
-            "bower-asset",
-            "npm-asset"
-        ],
-        "installer-paths": {
-            "public/assets/vendor/{$name}/": [
-                "type:bower-asset",
-                "type:npm-asset"
-            ]
-=======
-            "php": "5.6.*"
->>>>>>> 6660a395
         }
     },
 
