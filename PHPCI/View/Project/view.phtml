--- conflicted
+++ resolved
@@ -92,13 +92,8 @@
 
         <?php if ($project->getSshPublicKey()): ?>
             <div class="box box-info">
-<<<<<<< HEAD
                 <div class="box-header"><h3 class="box-title"><a data-toggle="collapse" data-parent="#accordion" href="#publicCollapse"><?php Lang::out('public_key'); ?></a></h3></div>
-                <div class="box-body" style="word-break: break-word;"><?php print $project->getSshPublicKey(); ?></div>
-=======
-                <div class="box-header"><h3 class="box-title"><a data-toggle="collapse" data-parent="#accordion" href="#publicCollapse">Public Key</a></h3></div>
                 <div class="box-body" style="word-break: break-all;"><?php print $project->getSshPublicKey(); ?></div>
->>>>>>> e2d901a5
             </div>
         <?php endif; ?>
     </div>
