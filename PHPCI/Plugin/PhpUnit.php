<?php

namespace PHPCI\Plugin;

class PhpUnit implements \PHPCI\Plugin
{
	protected $directory;
	protected $args;
	protected $phpci;

/**
 * @var string $xmlConfigFile The path of an xml config for PHPUnit
 */
	protected $xmlConfigFile;

	public function __construct(\PHPCI\Builder $phpci, array $options = array())
	{
		$this->phpci		= $phpci;
<<<<<<< HEAD
		$this->directory	= isset($options['directory']) ? $options['directory'] : $phpci->buildPath;
=======
		$this->directory	= isset($options['directory']) ? $options['directory'] : null;
>>>>>>> 24e709f7
		$this->xmlConfigFile = isset($options['config']) ? $options['config'] : null;
		$this->args			= isset($options['args']) ? $options['args'] : '';
	}

	public function execute()
	{
<<<<<<< HEAD
		if ($this->xmlConfigFile === null) {
			$curdir = getcwd();
			chdir($this->phpci->buildPath);
			$success = $this->phpci->executeCommand(PHPCI_BIN_DIR . 'phpunit ' . $this->args . ' ' . $this->phpci->buildPath . $this->directory);
			chdir($curdir);
		}
		else {
			$success = $this->phpci->executeCommand(PHPCI_BIN_DIR . 'phpunit ' . $this->args . ' -c ' . $this->phpci->buildPath . $this->xmlConfigFile );
=======
		$success = true;

		// Run any config files first. This can be either a single value or an array.
		if ($this->xmlConfigFile !== null)
		{
			$success &= $this->runConfigFile($this->xmlConfigFile);
		}

		// Run any dirs next. Again this can be either a single value or an array.
		if ($this->directory !== null)
		{
			$success &= $this->runDir($this->directory);
>>>>>>> 24e709f7
		}
		
		return $success;
	}

	protected function runConfigFile($configPath)
	{
		if (is_array($configPath))
		{
			return $this->recurseArg($configPath, array($this, "runConfigFile"));
		}
		else
		{
			return  $this->phpci->executeCommand(PHPCI_BIN_DIR . 'phpunit ' . $this->args . ' -c ' . $this->phpci->buildPath . $configPath);
		}
	}

	protected function runDir($dirPath)
	{
		if (is_array($dirPath)) {
			return $this->recurseArg($dirPath, array($this, "runConfigFile"));
		}
		else {
			$curdir = getcwd();
			chdir($this->phpci->buildPath);
			$success = $this->phpci->executeCommand(PHPCI_BIN_DIR . 'phpunit ' . $this->args . ' ' . $this->phpci->buildPath . $dirPath);
			chdir($curdir);
			return $success;
		}
	}

	protected function recurseArg($array, $callable) {
		$success = true;
		foreach($array as $subItem) {
			$success &= call_user_func($callable, $subItem);
		}
		return $success;
	}
}<|MERGE_RESOLUTION|>--- conflicted
+++ resolved
@@ -16,27 +16,13 @@
 	public function __construct(\PHPCI\Builder $phpci, array $options = array())
 	{
 		$this->phpci		= $phpci;
-<<<<<<< HEAD
-		$this->directory	= isset($options['directory']) ? $options['directory'] : $phpci->buildPath;
-=======
 		$this->directory	= isset($options['directory']) ? $options['directory'] : null;
->>>>>>> 24e709f7
 		$this->xmlConfigFile = isset($options['config']) ? $options['config'] : null;
 		$this->args			= isset($options['args']) ? $options['args'] : '';
 	}
 
 	public function execute()
 	{
-<<<<<<< HEAD
-		if ($this->xmlConfigFile === null) {
-			$curdir = getcwd();
-			chdir($this->phpci->buildPath);
-			$success = $this->phpci->executeCommand(PHPCI_BIN_DIR . 'phpunit ' . $this->args . ' ' . $this->phpci->buildPath . $this->directory);
-			chdir($curdir);
-		}
-		else {
-			$success = $this->phpci->executeCommand(PHPCI_BIN_DIR . 'phpunit ' . $this->args . ' -c ' . $this->phpci->buildPath . $this->xmlConfigFile );
-=======
 		$success = true;
 
 		// Run any config files first. This can be either a single value or an array.
@@ -49,7 +35,6 @@
 		if ($this->directory !== null)
 		{
 			$success &= $this->runDir($this->directory);
->>>>>>> 24e709f7
 		}
 		
 		return $success;
