<?php
/**
 * PHPCI - Continuous Integration for PHP
 *
 * @copyright    Copyright 2014, Block 8 Limited.
 * @license      https://github.com/Block8/PHPCI/blob/master/LICENSE.md
 * @link         https://www.phptesting.org/
 */

namespace PHPCI\Controller;

use b8;
use b8\Form;
use b8\HttpClient;
use PHPCI\Controller;
use PHPCI\Model\Build;
use Symfony\Component\Yaml\Dumper;
use Symfony\Component\Yaml\Parser;

/**
 * Settings Controller
 *
 * @author       Dan Cryer <dan@block8.co.uk>
 * @package      PHPCI
 * @subpackage   Web
 */
class SettingsController extends Controller
{

    /**
     * @var array
     */
    protected $settings;

    /**
<<<<<<< HEAD
     * Initialise the controller, set up stores and services.
=======
     *
>>>>>>> 1857007f
     */
    public function init()
    {
        parent::init();

        $parser         = new Parser();
        $yaml           = file_get_contents(APPLICATION_PATH . 'PHPCI/config.yml');
        $this->settings = $parser->parse($yaml);
    }

    /**
<<<<<<< HEAD
     * Display settings forms.
=======
>>>>>>> 1857007f
     * @return string
     */
    public function index()
    {
        $this->view->settings = $this->settings;

        $emailSettings = array();
        if (isset($this->settings['phpci']['email_settings'])) {
            $emailSettings = $this->settings['phpci']['email_settings'];
        }

        $buildSettings = array();
        if (isset($this->settings['phpci']['build'])) {
            $buildSettings = $this->settings['phpci']['build'];
        }

        $authenticationSettings = array();
        if (isset($this->settings['phpci']['authentication_settings'])) {
            $authenticationSettings = $this->settings['phpci']['authentication_settings'];
        }

        $this->view->github                 = $this->getGithubForm();
        $this->view->emailSettings          = $this->getEmailForm($emailSettings);
        $this->view->buildSettings          = $this->getBuildForm($buildSettings);
        $this->view->isWriteable            = $this->canWriteConfig();
        $this->view->authenticationSettings = $this->getAuthenticationForm($authenticationSettings);

        if (!empty($this->settings['phpci']['github']['token'])) {
            $this->view->githubUser = $this->getGithubUser($this->settings['phpci']['github']['token']);
        }

        return $this->view->render();
    }

    /**
<<<<<<< HEAD
     * Save Github settings.
=======
     * @throws \PHPCI\ForbiddenException
>>>>>>> 1857007f
     */
    public function github()
    {
        $this->requireAdmin();

        $this->settings['phpci']['github']['id']     = $this->getParam('githubid', '');
        $this->settings['phpci']['github']['secret'] = $this->getParam('githubsecret', '');
        $error                                       = $this->storeSettings();

        if ($error) {
            header('Location: ' . PHPCI_URL . 'settings?saved=2');
        } else {
            header('Location: ' . PHPCI_URL . 'settings?saved=1');
        }

        die;
    }

    /**
<<<<<<< HEAD
     * Save email settings.
=======
     * @throws \PHPCI\ForbiddenException
>>>>>>> 1857007f
     */
    public function email()
    {
        $this->requireAdmin();

        $this->settings['phpci']['email_settings']                    = $this->getParams();
        $this->settings['phpci']['email_settings']['smtp_encryption'] = $this->getParam('smtp_encryption', 0);

        $error = $this->storeSettings();

        if ($error) {
            header('Location: ' . PHPCI_URL . 'settings?saved=2');
        } else {
            header('Location: ' . PHPCI_URL . 'settings?saved=1');
        }

        die;
    }

    /**
<<<<<<< HEAD
     * Save build settings.
=======
     * @throws \PHPCI\ForbiddenException
>>>>>>> 1857007f
     */
    public function build()
    {
        $this->requireAdmin();

        $this->settings['phpci']['build'] = $this->getParams();

        $error = $this->storeSettings();

        if ($error) {
            header('Location: ' . PHPCI_URL . 'settings?saved=2');
        } else {
            header('Location: ' . PHPCI_URL . 'settings?saved=1');
        }

        die;
    }

    /**
     * Handle authentication settings
     *
     * @throws \PHPCI\ForbiddenException
     */
    public function authentication()
    {
        $this->requireAdmin();

        $this->settings['phpci']['authentication_settings']['state']   = $this->getParam('disable_authentication', 0);
        $this->settings['phpci']['authentication_settings']['user_id'] = $_SESSION['phpci_user_id'];

        $error = $this->storeSettings();

        if ($error) {
            header('Location: ' . PHPCI_URL . 'settings?saved=2');
        } else {
            header('Location: ' . PHPCI_URL . 'settings?saved=1');
        }

        die;
    }

    /**
     * Github redirects users back to this URL when t
     */
    public function githubCallback()
    {
        $code   = $this->getParam('code', null);
        $github = $this->settings['phpci']['github'];

        if (!is_null($code)) {
            $http   = new HttpClient();
            $url    = 'https://github.com/login/oauth/access_token';
            $params = array('client_id' => $github['id'], 'client_secret' => $github['secret'], 'code' => $code);
            $resp   = $http->post($url, $params);

            if ($resp['success']) {
                parse_str($resp['body'], $resp);

                $this->settings['phpci']['github']['token'] = $resp['access_token'];
                $this->storeSettings();

                header('Location: ' . PHPCI_URL . 'settings?linked=1');
                die;
            }
        }


        header('Location: ' . PHPCI_URL . 'settings?linked=2');
        die;
    }

    /**
     * Convert config to yaml and store to file.
     *
     * @return mixed
     */
    protected function storeSettings()
    {
        $dumper = new Dumper();
        $yaml   = $dumper->dump($this->settings, 4);
        file_put_contents(APPLICATION_PATH . 'PHPCI/config.yml', $yaml);

        if (error_get_last()) {
            $error_get_last = error_get_last();
            return $error_get_last['message'];
        }
    }

    /**
<<<<<<< HEAD
     * Get the Github settings form.
=======
>>>>>>> 1857007f
     * @return Form
     */
    protected function getGithubForm()
    {
        $form = new Form();
        $form->setMethod('POST');
        $form->setAction(PHPCI_URL . 'settings/github');
        $form->addField(new Form\Element\Csrf('csrf'));

        $field = new Form\Element\Text('githubid');
        $field->setRequired(true);
        $field->setPattern('[a-zA-Z0-9]+');
        $field->setLabel('Application ID');
        $field->setClass('form-control');
        $field->setContainerClass('form-group');
        $form->addField($field);

        if (isset($this->settings['phpci']['github']['id'])) {
            $field->setValue($this->settings['phpci']['github']['id']);
        }

        $field = new Form\Element\Text('githubsecret');
        $field->setRequired(true);
        $field->setPattern('[a-zA-Z0-9]+');
        $field->setLabel('Application Secret');
        $field->setClass('form-control');
        $field->setContainerClass('form-group');
        $form->addField($field);

        if (isset($this->settings['phpci']['github']['secret'])) {
            $field->setValue($this->settings['phpci']['github']['secret']);
        }

        $field = new Form\Element\Submit();
        $field->setValue('Save &raquo;');
        $field->setClass('btn btn-success pull-right');
        $form->addField($field);

        return $form;
    }

    /**
<<<<<<< HEAD
     * Get the email settings form.
=======
>>>>>>> 1857007f
     * @param array $values
     * @return Form
     */
    protected function getEmailForm($values = array())
    {
        $form = new Form();
        $form->setMethod('POST');
        $form->setAction(PHPCI_URL . 'settings/email');
        $form->addField(new Form\Element\Csrf('csrf'));

        $field = new Form\Element\Text('smtp_address');
        $field->setRequired(false);
        $field->setLabel('SMTP Server');
        $field->setClass('form-control');
        $field->setContainerClass('form-group');
        $field->setValue('localhost');
        $form->addField($field);

        $field = new Form\Element\Text('smtp_port');
        $field->setRequired(false);
        $field->setPattern('[0-9]+');
        $field->setLabel('SMTP Port');
        $field->setClass('form-control');
        $field->setContainerClass('form-group');
        $field->setValue(25);
        $form->addField($field);

        $field = new Form\Element\Text('smtp_username');
        $field->setRequired(false);
        $field->setLabel('SMTP Username');
        $field->setClass('form-control');
        $field->setContainerClass('form-group');
        $form->addField($field);

        $field = new Form\Element\Text('smtp_password');
        $field->setRequired(false);
        $field->setLabel('SMTP Password');
        $field->setClass('form-control');
        $field->setContainerClass('form-group');
        $form->addField($field);

        $field = new Form\Element\Email('from_address');
        $field->setRequired(false);
        $field->setLabel('From Email Address');
        $field->setClass('form-control');
        $field->setContainerClass('form-group');
        $form->addField($field);

        $field = new Form\Element\Email('default_mailto_address');
        $field->setRequired(false);
        $field->setLabel('Default Notification Address');
        $field->setClass('form-control');
        $field->setContainerClass('form-group');
        $form->addField($field);

        $field = new Form\Element\Select('smtp_encryption');
        $field->setOptions(['' => 'None', 'tls' => 'TLS', 'ssl' => 'SSL']);
        $field->setRequired(false);
        $field->setLabel('Use SMTP encryption?');
        $field->setContainerClass('form-group');
        $field->setValue(1);
        $form->addField($field);

        $field = new Form\Element\Submit();
        $field->setValue('Save &raquo;');
        $field->setClass('btn btn-success pull-right');
        $form->addField($field);

        $form->setValues($values);

        return $form;
    }

    /**
<<<<<<< HEAD
     * Call Github API for our Github user object.
=======
>>>>>>> 1857007f
     * @param $token
     * @return mixed
     */
    protected function getGithubUser($token)
    {
        $http = new HttpClient('https://api.github.com');
        $user = $http->get('/user', array('access_token' => $token));

        return $user['body'];
    }

    /**
<<<<<<< HEAD
     * Check if we can write the PHPCI config file.
=======
>>>>>>> 1857007f
     * @return bool
     */
    protected function canWriteConfig()
    {
        return is_writeable(APPLICATION_PATH . 'PHPCI/config.yml');
    }

    /**
<<<<<<< HEAD
     * Get the Build settings form.
=======
>>>>>>> 1857007f
     * @param array $values
     * @return Form
     */
    protected function getBuildForm($values = array())
    {
        $form = new Form();
        $form->setMethod('POST');
        $form->setAction(PHPCI_URL . 'settings/build');

        $field = new Form\Element\Select('failed_after');
        $field->setRequired(false);
        $field->setLabel('Consider a build failed after');
        $field->setClass('form-control');
        $field->setContainerClass('form-group');
        $field->setOptions([
            300   => '5 Minutes',
            900   => '15 Minutes',
            1800  => '30 Minutes',
            3600  => '1 Hour',
            10800 => '3 Hours',
        ]);
        $field->setValue(1800);
        $form->addField($field);


        $field = new Form\Element\Submit();
        $field->setValue('Save &raquo;');
        $field->setClass('btn btn-success pull-right');
        $form->addField($field);

        $form->setValues($values);

        return $form;
    }

    /**
     * Form for disabling user authentication while using a default user
     *
     * @param array $values
     * @return Form
     */
    protected function getAuthenticationForm($values = array())
    {
        $form = new Form();
        $form->setMethod('POST');
        $form->setAction(PHPCI_URL . 'settings/authentication');
        $form->addField(new Form\Element\Csrf('csrf'));

        $field = new Form\Element\Checkbox('disable_authentication');
        $field->setCheckedValue(1);
        $field->setRequired(false);
        $field->setLabel('Disable Authentication?');
        $field->setContainerClass('form-group');
        $field->setValue(0);

        if (isset($values['state'])) {
            $field->setValue((int)$values['state']);
        }

        $form->addField($field);

        $field = new Form\Element\Submit();
        $field->setValue('Save &raquo;');
        $field->setClass('btn btn-success pull-right');
        $form->addField($field);

        $form->setValues($values);

        return $form;
    }
}<|MERGE_RESOLUTION|>--- conflicted
+++ resolved
@@ -33,11 +33,7 @@
     protected $settings;
 
     /**
-<<<<<<< HEAD
      * Initialise the controller, set up stores and services.
-=======
-     *
->>>>>>> 1857007f
      */
     public function init()
     {
@@ -49,10 +45,7 @@
     }
 
     /**
-<<<<<<< HEAD
      * Display settings forms.
-=======
->>>>>>> 1857007f
      * @return string
      */
     public function index()
@@ -88,11 +81,7 @@
     }
 
     /**
-<<<<<<< HEAD
      * Save Github settings.
-=======
-     * @throws \PHPCI\ForbiddenException
->>>>>>> 1857007f
      */
     public function github()
     {
@@ -112,11 +101,7 @@
     }
 
     /**
-<<<<<<< HEAD
      * Save email settings.
-=======
-     * @throws \PHPCI\ForbiddenException
->>>>>>> 1857007f
      */
     public function email()
     {
@@ -137,11 +122,7 @@
     }
 
     /**
-<<<<<<< HEAD
      * Save build settings.
-=======
-     * @throws \PHPCI\ForbiddenException
->>>>>>> 1857007f
      */
     public function build()
     {
@@ -162,8 +143,6 @@
 
     /**
      * Handle authentication settings
-     *
-     * @throws \PHPCI\ForbiddenException
      */
     public function authentication()
     {
@@ -231,10 +210,7 @@
     }
 
     /**
-<<<<<<< HEAD
      * Get the Github settings form.
-=======
->>>>>>> 1857007f
      * @return Form
      */
     protected function getGithubForm()
@@ -277,10 +253,7 @@
     }
 
     /**
-<<<<<<< HEAD
      * Get the email settings form.
-=======
->>>>>>> 1857007f
      * @param array $values
      * @return Form
      */
@@ -355,10 +328,7 @@
     }
 
     /**
-<<<<<<< HEAD
      * Call Github API for our Github user object.
-=======
->>>>>>> 1857007f
      * @param $token
      * @return mixed
      */
@@ -371,10 +341,7 @@
     }
 
     /**
-<<<<<<< HEAD
      * Check if we can write the PHPCI config file.
-=======
->>>>>>> 1857007f
      * @return bool
      */
     protected function canWriteConfig()
@@ -383,10 +350,7 @@
     }
 
     /**
-<<<<<<< HEAD
      * Get the Build settings form.
-=======
->>>>>>> 1857007f
      * @param array $values
      * @return Form
      */
