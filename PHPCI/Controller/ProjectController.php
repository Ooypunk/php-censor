--- conflicted
+++ resolved
@@ -196,12 +196,8 @@
 
 		$field = new Form\Element\Select('type');
 		$field->setRequired(true);
-<<<<<<< HEAD
-		$field->setPattern('^(github|bitbucket)');
-		$field->setOptions(array('choose' => 'Select repository type...', 'github' => 'Github', 'bitbucket' => 'Bitbucket'));
-=======
-		$field->setOptions(array('github' => 'Github', 'bitbucket' => 'Bitbucket', 'local' => 'Local Path'));
->>>>>>> fa18d89d
+		$field->setPattern('^(github|bitbucket|local)');
+		$field->setOptions(array('choose' => 'Select repository type...', 'github' => 'Github', 'bitbucket' => 'Bitbucket', 'local' => 'Local Path'));
 		$field->setLabel('Where is your project hosted?');
 		$field->setClass('span4');
 		$form->addField($field);
@@ -217,13 +213,8 @@
 
 		$field = new Form\Element\Text('reference');
 		$field->setRequired(true);
-<<<<<<< HEAD
-		$field->setPattern('[a-zA-Z0-9_\-]+\/[a-zA-Z0-9_\-]+');
-		$field->setLabel('Repository Name / URL:');
-=======
 		$field->setPattern('[a-zA-Z0-9_\-\/]+');
 		$field->setLabel('Repository Name / URL (Remote) or Path (Local)');
->>>>>>> fa18d89d
 		$field->setClass('span4');
 		$form->addField($field);
 
